--- conflicted
+++ resolved
@@ -15,157 +15,9 @@
     <AssemblyOriginatorKeyFile>../palaso.snk</AssemblyOriginatorKeyFile>
     <IsPackable>false</IsPackable>
   </PropertyGroup>
-<<<<<<< HEAD
 
-=======
-  <PropertyGroup Condition="'$(Configuration)|$(Platform)' == 'ReleaseMonoStrongName|x86'">
-    <OutputPath>..\output\ReleaseMonoStrongName</OutputPath>
-    <DefineConstants>TRACE;MONO</DefineConstants>
-    <Optimize>true</Optimize>
-    <DebugType>pdbonly</DebugType>
-    <PlatformTarget>x86</PlatformTarget>
-    <ErrorReport>prompt</ErrorReport>
-    <CodeAnalysisRuleSet>MinimumRecommendedRules.ruleset</CodeAnalysisRuleSet>
-    <Prefer32Bit>false</Prefer32Bit>
-  </PropertyGroup>
-  <PropertyGroup Condition="'$(Configuration)|$(Platform)' == 'Debug|x64'">
-    <DebugSymbols>true</DebugSymbols>
-    <OutputPath>..\output\Debug</OutputPath>
-    <DefineConstants>DEBUG;TRACE</DefineConstants>
-    <DebugType>full</DebugType>
-    <PlatformTarget>x64</PlatformTarget>
-    <ErrorReport>prompt</ErrorReport>
-    <CodeAnalysisRuleSet>MinimumRecommendedRules.ruleset</CodeAnalysisRuleSet>
-  </PropertyGroup>
-  <PropertyGroup Condition="'$(Configuration)|$(Platform)' == 'Release|x64'">
-    <OutputPath>..\output\Release</OutputPath>
-    <DefineConstants>TRACE</DefineConstants>
-    <Optimize>true</Optimize>
-    <DebugType>pdbonly</DebugType>
-    <PlatformTarget>x64</PlatformTarget>
-    <ErrorReport>prompt</ErrorReport>
-    <CodeAnalysisRuleSet>MinimumRecommendedRules.ruleset</CodeAnalysisRuleSet>
-  </PropertyGroup>
-  <PropertyGroup Condition="'$(Configuration)|$(Platform)' == 'DebugMono|x64'">
-    <DebugSymbols>true</DebugSymbols>
-    <OutputPath>..\output\DebugMono</OutputPath>
-    <DefineConstants>TRACE;DEBUG;MONO</DefineConstants>
-    <DebugType>full</DebugType>
-    <PlatformTarget>x64</PlatformTarget>
-    <ErrorReport>prompt</ErrorReport>
-    <CodeAnalysisRuleSet>MinimumRecommendedRules.ruleset</CodeAnalysisRuleSet>
-    <CodeAnalysisIgnoreBuiltInRuleSets>false</CodeAnalysisIgnoreBuiltInRuleSets>
-    <CodeAnalysisIgnoreBuiltInRules>false</CodeAnalysisIgnoreBuiltInRules>
-  </PropertyGroup>
-  <PropertyGroup Condition="'$(Configuration)|$(Platform)' == 'ReleaseMono|x64'">
-    <OutputPath>..\output\ReleaseMono</OutputPath>
-    <DefineConstants>TRACE;MONO</DefineConstants>
-    <Optimize>true</Optimize>
-    <DebugType>pdbonly</DebugType>
-    <PlatformTarget>x64</PlatformTarget>
-    <ErrorReport>prompt</ErrorReport>
-    <CodeAnalysisRuleSet>MinimumRecommendedRules.ruleset</CodeAnalysisRuleSet>
-  </PropertyGroup>
-  <PropertyGroup Condition="'$(Configuration)|$(Platform)' == 'DebugStrongName|x64'">
-    <DebugSymbols>true</DebugSymbols>
-    <OutputPath>..\output\DebugStrongName</OutputPath>
-    <DefineConstants>DEBUG;TRACE</DefineConstants>
-    <DebugType>full</DebugType>
-    <PlatformTarget>x64</PlatformTarget>
-    <ErrorReport>prompt</ErrorReport>
-    <CodeAnalysisRuleSet>MinimumRecommendedRules.ruleset</CodeAnalysisRuleSet>
-  </PropertyGroup>
-  <PropertyGroup Condition="'$(Configuration)|$(Platform)' == 'DebugMonoStrongName|x64'">
-    <DebugSymbols>true</DebugSymbols>
-    <OutputPath>..\output\DebugMonoStrongName</OutputPath>
-    <DefineConstants>TRACE;DEBUG;MONO</DefineConstants>
-    <DebugType>full</DebugType>
-    <PlatformTarget>x64</PlatformTarget>
-    <ErrorReport>prompt</ErrorReport>
-    <CodeAnalysisRuleSet>MinimumRecommendedRules.ruleset</CodeAnalysisRuleSet>
-    <CodeAnalysisIgnoreBuiltInRuleSets>false</CodeAnalysisIgnoreBuiltInRuleSets>
-    <CodeAnalysisIgnoreBuiltInRules>false</CodeAnalysisIgnoreBuiltInRules>
-  </PropertyGroup>
-  <PropertyGroup Condition="'$(Configuration)|$(Platform)' == 'ReleaseStrongName|x64'">
-    <OutputPath>..\output\ReleaseStrongName</OutputPath>
-    <DefineConstants>TRACE</DefineConstants>
-    <Optimize>true</Optimize>
-    <DebugType>pdbonly</DebugType>
-    <PlatformTarget>x64</PlatformTarget>
-    <ErrorReport>prompt</ErrorReport>
-    <CodeAnalysisRuleSet>MinimumRecommendedRules.ruleset</CodeAnalysisRuleSet>
-  </PropertyGroup>
-  <PropertyGroup Condition="'$(Configuration)|$(Platform)' == 'ReleaseMonoStrongName|x64'">
-    <OutputPath>..\output\ReleaseMonoStrongName</OutputPath>
-    <DefineConstants>TRACE;MONO</DefineConstants>
-    <Optimize>true</Optimize>
-    <DebugType>pdbonly</DebugType>
-    <PlatformTarget>x64</PlatformTarget>
-    <ErrorReport>prompt</ErrorReport>
-    <CodeAnalysisRuleSet>MinimumRecommendedRules.ruleset</CodeAnalysisRuleSet>
-  </PropertyGroup>
   <ItemGroup>
-    <Reference Include="DotNetZip, Version=1.13.3.0, Culture=neutral, PublicKeyToken=6583c7c814667745, processorArchitecture=MSIL">
-      <HintPath>..\packages\DotNetZip.1.13.3\lib\net40\DotNetZip.dll</HintPath>
-    </Reference>
-    <Reference Include="System" />
-    <Reference Include="System.Core" />
-    <Reference Include="System.Drawing" />
-    <Reference Include="System.Xml.Linq" />
-    <Reference Include="System.Data.DataSetExtensions" />
-    <Reference Include="Microsoft.CSharp" />
-    <Reference Include="System.Data" />
-    <Reference Include="System.Xml" />
-    <Reference Include="nunit.framework">
-      <HintPath>..\packages\NUnit.2.6.4\lib\nunit.framework.dll</HintPath>
-    </Reference>
-  </ItemGroup>
-  <ItemGroup>
-    <Compile Include="..\GlobalAssemblyInfo.cs">
-      <Link>Properties\GlobalAssemblyInfo.cs</Link>
-    </Compile>
-    <Compile Include="AccessProtocolListTests.cs" />
-    <Compile Include="IMDIArchivingDlgViewModelTests.cs" />
-    <Compile Include="IMDI30Tests.cs" />
-    <Compile Include="LanguageListTests.cs" />
-    <Compile Include="RampArchivingDlgViewModelTests.cs" />
-    <Compile Include="JSONUtilsTests.cs" />
-    <Compile Include="Properties\AssemblyInfo.cs" />
-    <Compile Include="SimpleObjectTests.cs" />
-  </ItemGroup>
-  <ItemGroup>
-    <ProjectReference Include="..\SIL.Core.Desktop\SIL.Core.Desktop.csproj">
-      <Project>{c48de000-2086-4ceb-a5a1-3171c272725e}</Project>
-      <Name>SIL.Core.Desktop</Name>
-    </ProjectReference>
-    <ProjectReference Include="..\SIL.Core\SIL.Core.csproj">
-      <Project>{53cb36d9-2f66-4823-b1f0-4523e8565200}</Project>
-      <Name>SIL.Core</Name>
-    </ProjectReference>
-    <ProjectReference Include="..\SIL.TestUtilities\SIL.TestUtilities.csproj">
-      <Project>{D74CE910-D44A-44F5-8C0F-F5E50B26F85D}</Project>
-      <Name>SIL.TestUtilities</Name>
-    </ProjectReference>
-    <ProjectReference Include="..\SIL.Archiving\SIL.Archiving.csproj">
-      <Project>{BCE1F124-5479-4B23-90B1-B7A4EBE44FA3}</Project>
-      <Name>SIL.Archiving</Name>
-    </ProjectReference>
-    <ProjectReference Include="..\SIL.Windows.Forms\SIL.Windows.Forms.csproj">
-      <Project>{db44f49c-d8c6-434f-81ed-28ea5c9e8195}</Project>
-      <Name>SIL.Windows.Forms</Name>
-    </ProjectReference>
-  </ItemGroup>
-  <Import Project="$(MSBuildToolsPath)\Microsoft.CSharp.targets" />
-  <!-- To modify your build process, add your task inside one of the targets below and uncomment it.
-	   Other similar extension points exist, see Microsoft.Common.targets.
-  <Target Name="BeforeBuild">
-  </Target>
-  <Target Name="AfterBuild">
-  </Target>
-  -->
->>>>>>> bd77145c
-  <ItemGroup>
-    <PackageReference Include="DotNetZip" Version="1.13.2" />
+    <PackageReference Include="DotNetZip" Version="1.13.3" />
     <PackageReference Include="GitVersionTask.alt" Version="4.0.2-alpha-0006">
       <PrivateAssets>all</PrivateAssets>
     </PackageReference>
