--- conflicted
+++ resolved
@@ -4,7 +4,6 @@
     <TargetFrameworks>net461</TargetFrameworks>
     <RootNamespace>SIL.DblBundle.Tests</RootNamespace>
     <AssemblyName>SIL.DblBundle.Tests</AssemblyName>
-<<<<<<< HEAD
     <Configurations>Debug;Release</Configurations>
     <Description>Unit tests for SIL.DblBundle</Description>
     <Company>SIL International</Company>
@@ -18,7 +17,7 @@
   </PropertyGroup>
 
   <ItemGroup>
-    <PackageReference Include="DotNetZip" Version="1.13.2" />
+    <PackageReference Include="DotNetZip" Version="1.13.3" />
     <PackageReference Include="GitVersionTask.alt" Version="4.0.2-alpha-0006">
       <PrivateAssets>all</PrivateAssets>
     </PackageReference>
@@ -32,347 +31,4 @@
     <ProjectReference Include="..\SIL.WritingSystems\SIL.WritingSystems.csproj" />
   </ItemGroup>
 
-=======
-    <TargetFrameworkVersion>v4.6.1</TargetFrameworkVersion>
-    <LangVersion>6</LangVersion>
-    <FileAlignment>512</FileAlignment>
-    <TargetFrameworkProfile />
-  </PropertyGroup>
-  <PropertyGroup Condition=" '$(Configuration)|$(Platform)' == 'Debug|AnyCPU' ">
-    <DebugSymbols>true</DebugSymbols>
-    <DebugType>full</DebugType>
-    <Optimize>false</Optimize>
-    <OutputPath>..\output\Debug</OutputPath>
-    <DefineConstants>DEBUG;TRACE</DefineConstants>
-    <ErrorReport>prompt</ErrorReport>
-    <WarningLevel>4</WarningLevel>
-    <DocumentationFile>..\output\Debug\SIL.DblBundle.Tests.XML</DocumentationFile>
-    <PlatformTarget>AnyCPU</PlatformTarget>
-    <TargetFrameworkProfile>
-    </TargetFrameworkProfile>
-    <Prefer32Bit>false</Prefer32Bit>
-  </PropertyGroup>
-  <PropertyGroup Condition=" '$(Configuration)|$(Platform)' == 'Release|AnyCPU' ">
-    <DebugType>pdbonly</DebugType>
-    <Optimize>true</Optimize>
-    <OutputPath>..\output\Release</OutputPath>
-    <DefineConstants>TRACE</DefineConstants>
-    <ErrorReport>prompt</ErrorReport>
-    <WarningLevel>4</WarningLevel>
-    <PlatformTarget>AnyCPU</PlatformTarget>
-    <Prefer32Bit>false</Prefer32Bit>
-  </PropertyGroup>
-  <PropertyGroup Condition="'$(Configuration)|$(Platform)' == 'DebugMono|AnyCPU'">
-    <DebugSymbols>true</DebugSymbols>
-    <OutputPath>..\output\DebugMono</OutputPath>
-    <DefineConstants>TRACE;DEBUG;MONO</DefineConstants>
-    <DebugType>full</DebugType>
-    <PlatformTarget>AnyCPU</PlatformTarget>
-    <ErrorReport>prompt</ErrorReport>
-    <WarningLevel>4</WarningLevel>
-    <DocumentationFile>..\output\DebugMono\SIL.DblBundle.Tests.XML</DocumentationFile>
-    <Prefer32Bit>false</Prefer32Bit>
-  </PropertyGroup>
-  <PropertyGroup Condition="'$(Configuration)|$(Platform)' == 'ReleaseMono|AnyCPU'">
-    <OutputPath>..\output\ReleaseMono</OutputPath>
-    <DefineConstants>TRACE;MONO</DefineConstants>
-    <Optimize>true</Optimize>
-    <DebugType>pdbonly</DebugType>
-    <PlatformTarget>AnyCPU</PlatformTarget>
-    <ErrorReport>prompt</ErrorReport>
-    <WarningLevel>4</WarningLevel>
-    <Prefer32Bit>false</Prefer32Bit>
-  </PropertyGroup>
-  <PropertyGroup Condition="'$(Configuration)|$(Platform)' == 'DebugStrongName|AnyCPU'">
-    <DebugSymbols>true</DebugSymbols>
-    <OutputPath>..\output\DebugStrongName\</OutputPath>
-    <DefineConstants>DEBUG;TRACE</DefineConstants>
-    <DocumentationFile>..\output\DebugStrongName\SIL.DblBundle.Tests.XML</DocumentationFile>
-    <WarningLevel>4</WarningLevel>
-    <DebugType>full</DebugType>
-    <PlatformTarget>AnyCPU</PlatformTarget>
-    <ErrorReport>prompt</ErrorReport>
-    <CodeAnalysisRuleSet>MinimumRecommendedRules.ruleset</CodeAnalysisRuleSet>
-    <Prefer32Bit>false</Prefer32Bit>
-  </PropertyGroup>
-  <PropertyGroup Condition="'$(Configuration)|$(Platform)' == 'DebugMonoStrongName|AnyCPU'">
-    <DebugSymbols>true</DebugSymbols>
-    <OutputPath>..\output\DebugMonoStrongName\</OutputPath>
-    <DefineConstants>TRACE;DEBUG;MONO</DefineConstants>
-    <DebugType>full</DebugType>
-    <PlatformTarget>AnyCPU</PlatformTarget>
-    <ErrorReport>prompt</ErrorReport>
-    <CodeAnalysisRuleSet>MinimumRecommendedRules.ruleset</CodeAnalysisRuleSet>
-    <DocumentationFile>..\output\DebugMonoStrongName\SIL.DblBundle.Tests.XML</DocumentationFile>
-    <Prefer32Bit>false</Prefer32Bit>
-  </PropertyGroup>
-  <PropertyGroup Condition="'$(Configuration)|$(Platform)' == 'ReleaseStrongName|AnyCPU'">
-    <OutputPath>..\output\ReleaseStrongName\</OutputPath>
-    <DefineConstants>TRACE</DefineConstants>
-    <Optimize>true</Optimize>
-    <DebugType>pdbonly</DebugType>
-    <PlatformTarget>AnyCPU</PlatformTarget>
-    <ErrorReport>prompt</ErrorReport>
-    <CodeAnalysisRuleSet>MinimumRecommendedRules.ruleset</CodeAnalysisRuleSet>
-    <Prefer32Bit>false</Prefer32Bit>
-  </PropertyGroup>
-  <PropertyGroup Condition="'$(Configuration)|$(Platform)' == 'ReleaseMonoStrongName|AnyCPU'">
-    <OutputPath>..\output\ReleaseMonoStrongName\</OutputPath>
-    <DefineConstants>TRACE;MONO</DefineConstants>
-    <Optimize>true</Optimize>
-    <DebugType>pdbonly</DebugType>
-    <PlatformTarget>AnyCPU</PlatformTarget>
-    <ErrorReport>prompt</ErrorReport>
-    <CodeAnalysisRuleSet>MinimumRecommendedRules.ruleset</CodeAnalysisRuleSet>
-    <Prefer32Bit>false</Prefer32Bit>
-  </PropertyGroup>
-  <PropertyGroup Condition="'$(Configuration)|$(Platform)' == 'Debug|x86'">
-    <DebugSymbols>true</DebugSymbols>
-    <OutputPath>..\output\Debug\</OutputPath>
-    <DefineConstants>DEBUG;TRACE</DefineConstants>
-    <DocumentationFile>..\output\Debug\SIL.DblBundle.Tests.XML</DocumentationFile>
-    <WarningLevel>4</WarningLevel>
-    <DebugType>full</DebugType>
-    <PlatformTarget>x86</PlatformTarget>
-    <ErrorReport>prompt</ErrorReport>
-    <CodeAnalysisRuleSet>MinimumRecommendedRules.ruleset</CodeAnalysisRuleSet>
-    <Prefer32Bit>false</Prefer32Bit>
-  </PropertyGroup>
-  <PropertyGroup Condition="'$(Configuration)|$(Platform)' == 'Release|x86'">
-    <OutputPath>..\output\Release\</OutputPath>
-    <DefineConstants>TRACE</DefineConstants>
-    <Optimize>true</Optimize>
-    <DebugType>pdbonly</DebugType>
-    <PlatformTarget>x86</PlatformTarget>
-    <ErrorReport>prompt</ErrorReport>
-    <CodeAnalysisRuleSet>MinimumRecommendedRules.ruleset</CodeAnalysisRuleSet>
-    <Prefer32Bit>false</Prefer32Bit>
-  </PropertyGroup>
-  <PropertyGroup Condition="'$(Configuration)|$(Platform)' == 'DebugMono|x86'">
-    <DebugSymbols>true</DebugSymbols>
-    <OutputPath>..\output\DebugMono\</OutputPath>
-    <DefineConstants>TRACE;DEBUG;MONO</DefineConstants>
-    <DebugType>full</DebugType>
-    <PlatformTarget>x86</PlatformTarget>
-    <ErrorReport>prompt</ErrorReport>
-    <CodeAnalysisRuleSet>MinimumRecommendedRules.ruleset</CodeAnalysisRuleSet>
-    <DocumentationFile>..\output\DebugMono\SIL.DblBundle.Tests.XML</DocumentationFile>
-    <Prefer32Bit>false</Prefer32Bit>
-  </PropertyGroup>
-  <PropertyGroup Condition="'$(Configuration)|$(Platform)' == 'ReleaseMono|x86'">
-    <OutputPath>..\output\ReleaseMono\</OutputPath>
-    <DefineConstants>TRACE;MONO</DefineConstants>
-    <Optimize>true</Optimize>
-    <DebugType>pdbonly</DebugType>
-    <PlatformTarget>x86</PlatformTarget>
-    <ErrorReport>prompt</ErrorReport>
-    <CodeAnalysisRuleSet>MinimumRecommendedRules.ruleset</CodeAnalysisRuleSet>
-    <Prefer32Bit>false</Prefer32Bit>
-  </PropertyGroup>
-  <PropertyGroup Condition="'$(Configuration)|$(Platform)' == 'DebugStrongName|x86'">
-    <DebugSymbols>true</DebugSymbols>
-    <OutputPath>..\output\DebugStrongName\</OutputPath>
-    <DefineConstants>DEBUG;TRACE</DefineConstants>
-    <WarningLevel>4</WarningLevel>
-    <DebugType>full</DebugType>
-    <PlatformTarget>x86</PlatformTarget>
-    <ErrorReport>prompt</ErrorReport>
-    <CodeAnalysisRuleSet>MinimumRecommendedRules.ruleset</CodeAnalysisRuleSet>
-    <DocumentationFile>..\output\DebugStrongName\SIL.DblBundle.Tests.XML</DocumentationFile>
-    <Prefer32Bit>false</Prefer32Bit>
-  </PropertyGroup>
-  <PropertyGroup Condition="'$(Configuration)|$(Platform)' == 'DebugMonoStrongName|x86'">
-    <DebugSymbols>true</DebugSymbols>
-    <OutputPath>..\output\DebugMonoStrongName</OutputPath>
-    <DefineConstants>TRACE;DEBUG;MONO</DefineConstants>
-    <DebugType>full</DebugType>
-    <PlatformTarget>x86</PlatformTarget>
-    <ErrorReport>prompt</ErrorReport>
-    <CodeAnalysisRuleSet>MinimumRecommendedRules.ruleset</CodeAnalysisRuleSet>
-    <DocumentationFile>..\output\DebugMonoStrongName\SIL.DblBundle.Tests.XML</DocumentationFile>
-    <Prefer32Bit>false</Prefer32Bit>
-  </PropertyGroup>
-  <PropertyGroup Condition="'$(Configuration)|$(Platform)' == 'ReleaseStrongName|x86'">
-    <OutputPath>..\output\ReleaseStrongName</OutputPath>
-    <DefineConstants>TRACE</DefineConstants>
-    <Optimize>true</Optimize>
-    <DebugType>pdbonly</DebugType>
-    <PlatformTarget>x86</PlatformTarget>
-    <ErrorReport>prompt</ErrorReport>
-    <CodeAnalysisRuleSet>MinimumRecommendedRules.ruleset</CodeAnalysisRuleSet>
-    <Prefer32Bit>false</Prefer32Bit>
-  </PropertyGroup>
-  <PropertyGroup Condition="'$(Configuration)|$(Platform)' == 'ReleaseMonoStrongName|x86'">
-    <OutputPath>..\output\ReleaseMonoStrongName</OutputPath>
-    <DefineConstants>TRACE;MONO</DefineConstants>
-    <Optimize>true</Optimize>
-    <DebugType>pdbonly</DebugType>
-    <PlatformTarget>x86</PlatformTarget>
-    <ErrorReport>prompt</ErrorReport>
-    <CodeAnalysisRuleSet>MinimumRecommendedRules.ruleset</CodeAnalysisRuleSet>
-    <Prefer32Bit>false</Prefer32Bit>
-  </PropertyGroup>
-  <PropertyGroup Condition="'$(Configuration)|$(Platform)' == 'Debug|x64'">
-    <DebugSymbols>true</DebugSymbols>
-    <OutputPath>..\output\Debug</OutputPath>
-    <DefineConstants>DEBUG;TRACE</DefineConstants>
-    <DocumentationFile>..\output\Debug\SIL.DblBundle.Tests.XML</DocumentationFile>
-    <DebugType>full</DebugType>
-    <PlatformTarget>x64</PlatformTarget>
-    <ErrorReport>prompt</ErrorReport>
-    <CodeAnalysisRuleSet>MinimumRecommendedRules.ruleset</CodeAnalysisRuleSet>
-  </PropertyGroup>
-  <PropertyGroup Condition="'$(Configuration)|$(Platform)' == 'Release|x64'">
-    <OutputPath>..\output\Release</OutputPath>
-    <DefineConstants>TRACE</DefineConstants>
-    <Optimize>true</Optimize>
-    <DebugType>pdbonly</DebugType>
-    <PlatformTarget>x64</PlatformTarget>
-    <ErrorReport>prompt</ErrorReport>
-    <CodeAnalysisRuleSet>MinimumRecommendedRules.ruleset</CodeAnalysisRuleSet>
-  </PropertyGroup>
-  <PropertyGroup Condition="'$(Configuration)|$(Platform)' == 'DebugMono|x64'">
-    <DebugSymbols>true</DebugSymbols>
-    <OutputPath>..\output\DebugMono</OutputPath>
-    <DefineConstants>TRACE;DEBUG;MONO</DefineConstants>
-    <DocumentationFile>..\output\DebugMono\SIL.DblBundle.Tests.XML</DocumentationFile>
-    <DebugType>full</DebugType>
-    <PlatformTarget>x64</PlatformTarget>
-    <ErrorReport>prompt</ErrorReport>
-    <CodeAnalysisRuleSet>MinimumRecommendedRules.ruleset</CodeAnalysisRuleSet>
-  </PropertyGroup>
-  <PropertyGroup Condition="'$(Configuration)|$(Platform)' == 'ReleaseMono|x64'">
-    <OutputPath>..\output\ReleaseMono</OutputPath>
-    <DefineConstants>TRACE;MONO</DefineConstants>
-    <Optimize>true</Optimize>
-    <DebugType>pdbonly</DebugType>
-    <PlatformTarget>x64</PlatformTarget>
-    <ErrorReport>prompt</ErrorReport>
-    <CodeAnalysisRuleSet>MinimumRecommendedRules.ruleset</CodeAnalysisRuleSet>
-  </PropertyGroup>
-  <PropertyGroup Condition="'$(Configuration)|$(Platform)' == 'DebugStrongName|x64'">
-    <DebugSymbols>true</DebugSymbols>
-    <OutputPath>..\output\DebugStrongName</OutputPath>
-    <DefineConstants>DEBUG;TRACE</DefineConstants>
-    <DocumentationFile>..\output\DebugStrongName\SIL.DblBundle.Tests.XML</DocumentationFile>
-    <DebugType>full</DebugType>
-    <PlatformTarget>x64</PlatformTarget>
-    <ErrorReport>prompt</ErrorReport>
-    <CodeAnalysisRuleSet>MinimumRecommendedRules.ruleset</CodeAnalysisRuleSet>
-  </PropertyGroup>
-  <PropertyGroup Condition="'$(Configuration)|$(Platform)' == 'DebugMonoStrongName|x64'">
-    <DebugSymbols>true</DebugSymbols>
-    <OutputPath>..\output\DebugMonoStrongName</OutputPath>
-    <DefineConstants>TRACE;DEBUG;MONO</DefineConstants>
-    <DocumentationFile>..\output\DebugMonoStrongName\SIL.DblBundle.Tests.XML</DocumentationFile>
-    <DebugType>full</DebugType>
-    <PlatformTarget>x64</PlatformTarget>
-    <ErrorReport>prompt</ErrorReport>
-    <CodeAnalysisRuleSet>MinimumRecommendedRules.ruleset</CodeAnalysisRuleSet>
-  </PropertyGroup>
-  <PropertyGroup Condition="'$(Configuration)|$(Platform)' == 'ReleaseStrongName|x64'">
-    <OutputPath>..\output\ReleaseStrongName</OutputPath>
-    <DefineConstants>TRACE</DefineConstants>
-    <Optimize>true</Optimize>
-    <DebugType>pdbonly</DebugType>
-    <PlatformTarget>x64</PlatformTarget>
-    <ErrorReport>prompt</ErrorReport>
-    <CodeAnalysisRuleSet>MinimumRecommendedRules.ruleset</CodeAnalysisRuleSet>
-  </PropertyGroup>
-  <PropertyGroup Condition="'$(Configuration)|$(Platform)' == 'ReleaseMonoStrongName|x64'">
-    <OutputPath>..\output\ReleaseMonoStrongName</OutputPath>
-    <DefineConstants>TRACE;MONO</DefineConstants>
-    <Optimize>true</Optimize>
-    <DebugType>pdbonly</DebugType>
-    <PlatformTarget>x64</PlatformTarget>
-    <ErrorReport>prompt</ErrorReport>
-    <CodeAnalysisRuleSet>MinimumRecommendedRules.ruleset</CodeAnalysisRuleSet>
-  </PropertyGroup>
-  <ItemGroup>
-    <Reference Include="DotNetZip, Version=1.13.3.0, Culture=neutral, PublicKeyToken=6583c7c814667745, processorArchitecture=MSIL">
-      <HintPath>..\packages\DotNetZip.1.13.3\lib\net40\DotNetZip.dll</HintPath>
-    </Reference>
-    <Reference Include="nunit.framework">
-      <HintPath>..\packages\NUnit.2.6.4\lib\nunit.framework.dll</HintPath>
-    </Reference>
-    <Reference Include="System" />
-    <Reference Include="System.Core" />
-    <Reference Include="System.Xml.Linq" />
-    <Reference Include="System.Data.DataSetExtensions" />
-    <Reference Include="Microsoft.CSharp" />
-    <Reference Include="System.Data" />
-    <Reference Include="System.Xml" />
-  </ItemGroup>
-  <ItemGroup>
-    <Compile Include="..\GlobalAssemblyInfo.cs">
-      <Link>Properties\GlobalAssemblyInfo.cs</Link>
-    </Compile>
-    <Compile Include="BundleTests.cs" />
-    <Compile Include="DBLMetadataTests.cs" />
-    <Compile Include="Properties\AssemblyInfo.cs" />
-    <Compile Include="Properties\Resources.Designer.cs">
-      <AutoGen>True</AutoGen>
-      <DesignTime>True</DesignTime>
-      <DependentUpon>Resources.resx</DependentUpon>
-    </Compile>
-    <Compile Include="StylesheetTests.cs" />
-    <Compile Include="Text\TextBundleTests.cs" />
-    <Compile Include="Usx\UsxDocumentTests.cs" />
-    <Compile Include="Usx\UsxNodeTests.cs" />
-  </ItemGroup>
-  <ItemGroup>
-    <None Include="packages.config" />
-    <None Include="Resources\TestBundleFiles\English.lds" />
-    <None Include="Resources\TestBundleFiles\USX_0\MAT.usx" />
-    <None Include="Resources\TestBundleFiles\versification.vrs" />
-  </ItemGroup>
-  <ItemGroup>
-    <ProjectReference Include="..\SIL.Core\SIL.Core.csproj">
-      <Project>{53cb36d9-2f66-4823-b1f0-4523e8565200}</Project>
-      <Name>SIL.Core</Name>
-    </ProjectReference>
-    <ProjectReference Include="..\SIL.TestUtilities\SIL.TestUtilities.csproj">
-      <Project>{d74ce910-d44a-44f5-8c0f-f5e50b26f85d}</Project>
-      <Name>SIL.TestUtilities</Name>
-    </ProjectReference>
-    <ProjectReference Include="..\SIL.DblBundle\SIL.DblBundle.csproj">
-      <Project>{d4f0f320-faf6-4775-8411-4d03fae99f84}</Project>
-      <Name>SIL.DblBundle</Name>
-    </ProjectReference>
-    <ProjectReference Include="..\SIL.WritingSystems\SIL.WritingSystems.csproj">
-      <Project>{a61cc666-1faa-4a92-bb3b-aa36bd66bdda}</Project>
-      <Name>SIL.WritingSystems</Name>
-    </ProjectReference>
-  </ItemGroup>
-  <ItemGroup>
-    <EmbeddedResource Include="Properties\Resources.resx">
-      <Generator>ResXFileCodeGenerator</Generator>
-      <LastGenOutput>Resources.Designer.cs</LastGenOutput>
-      <SubType>Designer</SubType>
-    </EmbeddedResource>
-  </ItemGroup>
-  <ItemGroup>
-    <None Include="Resources\TestBundleFiles\metadata.xml" />
-  </ItemGroup>
-  <ItemGroup>
-    <None Include="Resources\TestBundleFiles\styles.xml" />
-  </ItemGroup>
-  <ItemGroup>
-    <None Include="Resources\TestBundleFiles\ldml.xml" />
-  </ItemGroup>
-  <ItemGroup>
-    <Service Include="{82A7F48D-3B50-4B1E-B82E-3ADA8210C358}" />
-  </ItemGroup>
-  <ItemGroup>
-    <None Include="Resources\TestBundleFiles\metadataVersion2_1.xml" />
-  </ItemGroup>
-  <Import Project="$(MSBuildToolsPath)\Microsoft.CSharp.targets" />
-  <!-- To modify your build process, add your task inside one of the targets below and uncomment it. 
-       Other similar extension points exist, see Microsoft.Common.targets.
-  <Target Name="BeforeBuild">
-  </Target>
-  <Target Name="AfterBuild">
-  </Target>
-  -->
->>>>>>> bd77145c
 </Project>