--- conflicted
+++ resolved
@@ -22,15 +22,9 @@
 		public void DisplayLabel_NoAbbreviation_UsesRFC5646()
 		{
 			WritingSystemDefinition ws = new WritingSystemDefinition();
-<<<<<<< HEAD
-			ws.ISO639 = "abc";
-			ws.Variant = "xyz";
-			Assert.AreEqual("abc-xyz", ws.DisplayLabel);
-=======
 			ws.ISO639 = "en";
 			ws.Variant = "1901";
 			Assert.AreEqual("en-1901", ws.DisplayLabel);
->>>>>>> f70f5c96
 		}
 
 		[Test]
@@ -327,18 +321,11 @@
 												 Region = "US",
 												 Variant = "1901"
 											 };
-<<<<<<< HEAD
-			ws.IsVoice = true;
-			Assert.AreEqual(ws.Script, "Zxxx");
-			Assert.AreEqual(ws.Region, "Region");
-			Assert.AreEqual(ws.Variant, "x-AUDIO");
-=======
 			ws.SetIsVoice(true);
 			Assert.AreEqual(WellKnownSubTags.Audio.Script, ws.Script);
 			Assert.AreEqual("US", ws.Region);
 			Assert.AreEqual("1901-x-audio", ws.Variant);
 			Assert.AreEqual("qaa-Zxxx-US-1901-x-audio", ws.RFC5646);
->>>>>>> f70f5c96
 		}
 
 		[Test]
@@ -346,37 +333,21 @@
 		{
 			WritingSystemDefinition ws = new WritingSystemDefinition()
 											 {
-<<<<<<< HEAD
-												 ISO639 = "id-as-per-old-wesay"
-											 };
-			ws.IsVoice = true;
-			Assert.AreEqual(ws.ISO639, "id");
-=======
 												 ISO639 = "en"
 											 };
 			ws.SetIsVoice(true);
 			Assert.AreEqual("en", ws.ISO639);
->>>>>>> f70f5c96
 		}
 
 		[Test]
 		public void SetVoice_FalseFromTrue_ClearsScript()
 		{
-<<<<<<< HEAD
-			WritingSystemDefinition ws = new WritingSystemDefinition()
-			{
-				ISO639 = "iso"
-			};
-			ws.IsVoice = true;
-			Assert.AreEqual(ws.ISO639, "iso");
-=======
 			WritingSystemDefinition ws = new WritingSystemDefinition();
 			ws.SetIsVoice(true);
 			ws.SetIsVoice(false);
 			Assert.AreEqual("", ws.Script);
 			Assert.AreEqual("", ws.Region);
 			Assert.AreEqual("", ws.Variant);
->>>>>>> f70f5c96
 		}
 
 		[Test]
@@ -392,18 +363,9 @@
 		[Test]
 		public void SetAllRfc5646LanguageTagComponents_ScriptSetToZxxxAndVariantSetToXDashAudio_SetsIsVoiceToTrue()
 		{
-<<<<<<< HEAD
-			WritingSystemDefinition ws = new WritingSystemDefinition()
-			{
-				ISO639 = "iso-script-region-variant"
-			};
-			ws.IsVoice = true;
-			Assert.AreEqual(ws.ISO639, "iso");
-=======
 			WritingSystemDefinition ws = new WritingSystemDefinition();
 			ws.SetAllRfc5646LanguageTagComponents("",WellKnownSubTags.Audio.Script,"",WellKnownSubTags.Audio.PrivateUseSubtag);
 			Assert.IsTrue(ws.IsVoice);
->>>>>>> f70f5c96
 		}
 
 		[Test]
@@ -550,14 +512,6 @@
 		[Test]
 		public void Variant_ContainsXDashAudioDashFonipa_VariantIsSet()
 		{
-<<<<<<< HEAD
-			WritingSystemDefinition ws = new WritingSystemDefinition()
-											 {
-												 IsVoice = true,
-											 };
-			ws.ISO639 = "iso-script-region-variant";
-			Assert.AreEqual("iso", ws.ISO639);
-=======
 			WritingSystemDefinition ws = new WritingSystemDefinition();
 			ws.SetAllRfc5646LanguageTagComponents("", WellKnownSubTags.Audio.Script, "", WellKnownSubTags.Audio.PrivateUseSubtag + "-" + WellKnownSubTags.Ipa.IpaVariantSubtag);
 			Assert.AreEqual("x-audio-fonipa", ws.Variant);
@@ -593,23 +547,10 @@
 			WritingSystemDefinition ws = new WritingSystemDefinition();
 			ws.SetIpaStatus(IpaStatusChoices.Ipa);
 			ws.SetIsVoice(true);
->>>>>>> f70f5c96
 			Assert.IsTrue(ws.IsVoice);
 		}
 
 		[Test]
-<<<<<<< HEAD
-		public void Iso639_SetToSmthContainingZxxxDashxDashaudioWhileIsVoiceIsTrue_IsVoiceIsChangedToFalse()
-		{
-			WritingSystemDefinition ws = new WritingSystemDefinition()
-			{
-				IsVoice = true,
-			};
-			ws.ISO639 = "iso-Zxxx-x-audio";
-			Assert.AreEqual("iso", ws.ISO639);
-			Assert.AreEqual("x-AUDIO", ws.Variant);
-			Assert.AreEqual("Zxxx", ws.Script);
-=======
 		public void IsVoice_SetToTrueWhileIpaStatusIsIpa_IpaStatusIsNotIpa()
 		{
 			WritingSystemDefinition ws = new WritingSystemDefinition();
@@ -642,7 +583,6 @@
 			WritingSystemDefinition ws = new WritingSystemDefinition();
 			ws.SetIpaStatus(IpaStatusChoices.IpaPhonetic);
 			ws.SetIsVoice(true);
->>>>>>> f70f5c96
 			Assert.IsTrue(ws.IsVoice);
 		}
 
