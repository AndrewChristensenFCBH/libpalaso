--- conflicted
+++ resolved
@@ -189,16 +189,11 @@
 		{
 			using (var e = new TestEnvironment())
 			{
-<<<<<<< HEAD
 				var repo = LdmlInFolderWritingSystemRepository.Initialize(
 					DummyMigratorCallback.onMigration,
 					Path.Combine(e.TestPath, "idchangedtest1")
 				);
-				var ws = WritingSystemDefinition.FromLanguage("en");
-=======
-				var repo = new LdmlInFolderWritingSystemRepository(Path.Combine(e.TestPath, "idchangedtest1"));
 				var ws = WritingSystemDefinition.Parse("en");
->>>>>>> b40fd533
 				repo.Set(ws);
 				repo.Save();
 
@@ -705,9 +700,6 @@
 			}
 		}
 
-<<<<<<< HEAD
-		private static bool ContainsLanguageWithName(IEnumerable<WritingSystemDefinition> list, string name)
-=======
 		[Test]
 		public void WritingSystemIdHasBeenChanged_IdNeverExisted_ReturnsFalse()
 		{
@@ -911,8 +903,7 @@
 			}
 		}
 
-		private bool ContainsLanguageWithName(IEnumerable<WritingSystemDefinition> list, string name)
->>>>>>> b40fd533
+		private static bool ContainsLanguageWithName(IEnumerable<WritingSystemDefinition> list, string name)
 		{
 			return list.Any(definition => definition.LanguageName == name);
 		}
