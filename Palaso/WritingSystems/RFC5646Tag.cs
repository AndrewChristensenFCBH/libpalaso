﻿using System;
using System.Collections.Generic;
using System.Linq;
using Palaso.Data;

namespace Palaso.WritingSystems
{
	internal class RFC5646Tag : Object
	{
		internal class SubTag
		{
			private List<string> _subTagParts;

			public SubTag()
			{
				_subTagParts = new List<string>();
			}

			public SubTag(SubTag rhs)
			{
				_subTagParts = new List<string>(rhs._subTagParts);
			}

			public int Count
			{
				get { return _subTagParts.Count; }
			}

			public string CompleteTag
			{
				get
				{
					if (_subTagParts.Count == 0)
					{
						return String.Empty;
					}
					string subtagAsString = "";
					foreach (string part in _subTagParts)
					{
						if (!String.IsNullOrEmpty(subtagAsString))
						{
							subtagAsString = subtagAsString + "-";
						}
						subtagAsString = subtagAsString + part;
					}
					return subtagAsString;
				}
			}

			public IEnumerable<string> AllParts
			{
				get { return _subTagParts; }
			}

			public static List<string> ParseSubtagForParts(string subtagToParse)
			{
				var parts = new List<string>();
				parts.AddRange(subtagToParse.Split('-'));
				parts.RemoveAll(str => str == "");
				return parts;
			}

			public void AddToSubtag(string partsToAdd)
			{
				List<string> partsOfStringToAdd = ParseSubtagForParts(partsToAdd);
				foreach (string part in partsOfStringToAdd)
				{
					if (StringContainsNonAlphaNumericCharacters(part))
					{
						throw new ArgumentException(String.Format("Rfc5646 tags may only contain alphanumeric characters. '{0}' can not be added to the Rfc5646 tag.", part));
					}
					if (Contains(part))
					{
						throw new ArgumentException(String.Format("Subtags may not contain duplicates. The subtag '{0}' was already contained.", part));
					}
					_subTagParts.Add(part);
				}
			}

			public void ThrowIfSubtagContainsInvalidContent()
			{
				string offendingSubtag;
				if ((!String.IsNullOrEmpty(offendingSubtag = _subTagParts.Find(StringContainsNonAlphaNumericCharacters))))
				{
					throw new ValidationException(
						String.Format(
							"Private use subtags may not contain non alpha numeric characters. The offending subtag was {0}",
							offendingSubtag
							)
						);
				}
			}

			private static bool StringContainsNonAlphaNumericCharacters(string stringToSearch)
			{
				return stringToSearch.Any(c => !Char.IsLetterOrDigit(c));
			}

			public void RemoveAllParts(string partsToRemove)
			{
				List<string> partsOfStringToRemove = ParseSubtagForParts(partsToRemove);

				foreach (string partToRemove in partsOfStringToRemove)
				{
					if (!Contains(partToRemove))
					{
						continue;
					}
					int indexOfPartToRemove = _subTagParts.FindIndex(partInSubtag => partInSubtag.Equals(partToRemove, StringComparison.OrdinalIgnoreCase));
					_subTagParts.RemoveAt(indexOfPartToRemove);
				}
			}

			public bool Contains(string partToFind)
			{
				return _subTagParts.Any(part => part.Equals(partToFind, StringComparison.OrdinalIgnoreCase));
			}

			public void ThrowIfSubtagContainsDuplicates()
			{
				foreach (string part in _subTagParts)
				{
					//if (part.Equals("-") || part.Equals("_"))
					//{
					//    continue;
					//}
					if(_subTagParts.FindAll(p => p.Equals(part, StringComparison.OrdinalIgnoreCase)).Count > 1)
					{
						throw new ValidationException(String.Format("Subtags may never contain duplicate parts. The duplicate part was: {0}", part));
					}
				}
			}

		}

		private string _language = "";
		private string _script = "";
		private string _region = "";
		private SubTag _variant = new SubTag();
		private SubTag _privateUse = new SubTag();

		public RFC5646Tag() :
			this("qaa", String.Empty, String.Empty, String.Empty, String.Empty)
		{
		}

		public RFC5646Tag(string language, string script, string region, string variant, string privateUse)
		{
<<<<<<< HEAD
			_language = language;
			_script = script;
			_region = region;
			_variant.AddToSubtag(variant);
			_privateUse.AddToSubtag(privateUse);
			Validate();
=======
			Language = language;
			Script = script;
			Region = region;
			Variant = variant;
>>>>>>> 20a1e9cb
		}

		///<summary>
		/// Copy constructor
		///</summary>
		///<param name="rhs"></param>
		public RFC5646Tag(RFC5646Tag rhs)
		{
			_language = rhs._language;
			_script = rhs._script;
			_region = rhs._region;
			_variant = new SubTag(rhs._variant);
			_privateUse = new SubTag(rhs._privateUse);
		}

		private void Validate()
		{
			ValidateLanguage();
			ValidateScript();
			ValidateRegion();
			ValidateVariant();
			ValidatePrivateUse();
			if (!(HasLanguage || (!HasLanguage && !HasScript && !HasRegion && !HasVariant && HasPrivateUse)))
			{
				throw new ValidationException("An Rfc5646 tag must have a language subtag or consist entirely of private use subtags.");
			}
		}

		public string CompleteTag
		{
			get
			{
				string id = String.IsNullOrEmpty(Language) ? string.Empty : Language;
				if (!String.IsNullOrEmpty(id))
				{
					if (!String.IsNullOrEmpty(Script))
					{
						id += "-" + Script;
					}
					if (!String.IsNullOrEmpty(Region))
					{
						id += "-" + Region;
					}
					if (!String.IsNullOrEmpty(Variant))
					{
						id += "-" + Variant;
					}
					if (!String.IsNullOrEmpty(PrivateUse))
					{
						id += "-" + PrivateUse;
					}
				}
				else
				{
					id = PrivateUse;
				}
				return id;
			}
		}

		public string Language
		{
			get { return _language; }
<<<<<<< HEAD
			set
			{
				_language = value;
				Validate();
			}
		}

		private void ValidateLanguage()
		{
			if (String.IsNullOrEmpty(_language))
			{
				return;
			}

			if (_language.Contains("-"))
			{
				throw new ValidationException(
					"The language tag may not contain dashes. I.e. there may only be a single iso 639 tag in this subtag"
				);
			}
			if (!StandardTags.IsValidIso639LanguageCode(_language))
			{
				throw new ValidationException(String.Format("'{0}' is not a valid ISO-639 language code.", _language));
			}
=======
			set { _language = value ?? ""; }
>>>>>>> 20a1e9cb
		}

		public string Script
		{
			get { return _script; }
<<<<<<< HEAD
			set
			{
				_script = value;
				Validate();
			}
=======
			set { _script = value ?? ""; }
>>>>>>> 20a1e9cb
		}

		public string PrivateUse
		{
<<<<<<< HEAD
			get
			{
				var result = _privateUse.CompleteTag;
				if (!String.IsNullOrEmpty(result))
				{
					result = "x-" + result;
				}
				return result;
			}
			set
			{
				SetPrivateUseSubtags(value);
			}
=======
			get { return _region; }
			set { _region = value ?? ""; }
>>>>>>> 20a1e9cb
		}

		private void SetPrivateUseSubtags(string tags)
		{
<<<<<<< HEAD
			_privateUse = new SubTag();
			AddToPrivateUse(tags);
=======
			get { return _variant; }
			set { _variant = value ?? ""; }
>>>>>>> 20a1e9cb
		}

		private void ValidatePrivateUse()
		{
			if (_privateUse.Contains("x"))
			{
				throw new ValidationException("Private Use tag may not contain 'x'");
			}
			_privateUse.ThrowIfSubtagContainsInvalidContent();
			_privateUse.ThrowIfSubtagContainsDuplicates();
		}

		private void ValidateScript()
		{
			if (String.IsNullOrEmpty(_script))
			{
				return;
			}
			if (_script.Contains("-"))
			{
				throw new ValidationException("The script tag may not contain dashes or underscores. I.e. there may only be a single iso 639 tag in this subtag");
			}
			if(!StandardTags.IsValidIso15924ScriptCode(_script))
			{
				throw new ValidationException(String.Format("'{0}' is not a valid ISO-15924 script code.", _script));
			}
		}

		public string Region
		{
			get { return _region; }
			set
			{
				_region = value;
				Validate();
			}
		}

		private void ValidateRegion()
		{
			if (String.IsNullOrEmpty(_region))
			{
				return;
			}
			if (_region.Contains("-"))
			{
				throw new ValidationException("The region tag may not contain dashes or underscores. I.e. there may only be a single iso 639 tag in this subtag");
			}
			if (!StandardTags.IsValidIso3166Region(_region))
			{
				throw new ValidationException(String.Format("'{0}' is not a valid ISO-3166 region code.", _region));
			}
		}

		public string Variant
		{
			get
			{
				return _variant.CompleteTag;
			}
			set
			{
				_variant = new SubTag();
				AddToVariant(value);
			}
		}

		public bool HasRegion
		{
			get { return !String.IsNullOrEmpty(_region); }
		}

		public bool HasScript
		{
			get { return !String.IsNullOrEmpty(_script); }
		}

		public bool HasLanguage
		{
			get { return !String.IsNullOrEmpty(_language); }
		}

		public bool HasVariant
		{
			get { return _variant.Count > 0; }
		}

		public bool HasPrivateUse
		{
			get { return _privateUse.Count > 0; }
		}

		private void SetVariantSubtags(string tags)
		{
			_variant = new SubTag();
			AddToVariant(tags);
		}

		private void ValidateVariant()
		{
			var invalidPart = _variant.AllParts.FirstOrDefault(part => !StandardTags.IsValidRegisteredVariant(part));
			if (!String.IsNullOrEmpty(invalidPart))
			{
				throw new ValidationException(
					String.Format("'{0}' is not a valid registered variant code.", invalidPart)
				);
			}
		}

		public new string ToString()
		{
			return CompleteTag;
		}

		///<summary>Constructor method to parse a valid RFC5646 tag as a string
		///</summary>
		///<param name="inputString">valid RFC5646 string</param>
		///<returns>RFC5646Tag object</returns>
		public static RFC5646Tag Parse(string inputString)
		{
			var tokens = inputString.Split(new[] {'-'});

			var rfc5646Tag = new RFC5646Tag();

			bool haveX = false;
			for (int position = 0; position < tokens.Length; ++position)
			{
				var token = tokens[position];
				if (token == "x")
				{
					haveX = true;
					continue;
				}
				if (haveX)
				{
					//This is the case for RfcTags consisting only of a private use subtag
					if(position==1)
					{
						rfc5646Tag = new RFC5646Tag(String.Empty, String.Empty, String.Empty, String.Empty, token);
						continue;
					}
					rfc5646Tag.AddToPrivateUse(token);
					continue;
				}
				if (position == 0)
				{
					rfc5646Tag.Language = token;
					continue;
				}
				if (position <= 1 && StandardTags.IsValidIso15924ScriptCode(token))
				{
					rfc5646Tag.Script = token;
					continue;
				}
				if (position <= 2 && StandardTags.IsValidIso3166Region(token))
				{
					rfc5646Tag.Region = token;
					continue;
				}
				if (StandardTags.IsValidRegisteredVariant(token))
				{
					rfc5646Tag.AddToVariant(token);
					continue;
				}
			}
			return rfc5646Tag;
		}

		public override bool Equals(Object obj)
		{
			if (ReferenceEquals(null, obj)) return false;
			if (ReferenceEquals(this, obj)) return true;
			if (obj.GetType() != typeof (RFC5646Tag)) return false;
			return Equals((RFC5646Tag) obj);
		}

		public bool Equals(RFC5646Tag other)
		{
			if (ReferenceEquals(null, other)) return false;
			if (ReferenceEquals(this, other)) return true;
			bool languagesAreEqual = Equals(other.Language, Language);
			bool scriptsAreEqual = Equals(other.Script, Script);
			bool regionsAreEqual = Equals(other.Region, Region);
			bool variantsArEqual = Equals(other.Variant, Variant);
			bool privateUseArEqual = Equals(other.PrivateUse, PrivateUse);
			return languagesAreEqual && scriptsAreEqual && regionsAreEqual && variantsArEqual && privateUseArEqual;
		}

		public override int GetHashCode()
		{
			unchecked
			{
				int result = (_language != null ? _language.GetHashCode() : 0);
				result = (result * 397) ^ (_script != null ? _script.GetHashCode() : 0);
				result = (result * 397) ^ (_region != null ? _region.GetHashCode() : 0);
				result = (result * 397) ^ (_variant != null ? _variant.GetHashCode() : 0);
				result = (result * 397) ^ (_privateUse != null ? _privateUse.GetHashCode() : 0);
				return result;
			}
		}

		public void AddToPrivateUse(string tagsToAdd)
		{
			tagsToAdd = StripLeadingPrivateUseMarker(tagsToAdd);
			_privateUse.AddToSubtag(tagsToAdd);

			Validate();
		}

		public void RemoveFromPrivateUse(string tagsToRemove)
		{
			tagsToRemove = StripLeadingPrivateUseMarker(tagsToRemove);
			_privateUse.RemoveAllParts(tagsToRemove);
			Validate();
		}

		public bool PrivateUseContains(string tagToFind)
		{
			tagToFind = StripLeadingPrivateUseMarker(tagToFind);
			return _privateUse.Contains(tagToFind);
		}

		private string StripLeadingPrivateUseMarker(string tag)
		{
			if (tag.StartsWith("x-"))
			{
				tag = tag.Substring(2); // strip the leading x-. Ideally we would throw if WritingSystemDefinition exposed the Private Use tags.
				// throw new ArgumentException("RFC Private Use tags may not start with 'x-', try giving the tag only");
			}
			return tag;
		}

		public void AddToVariant(string tagsToAdd)
		{
			_variant.AddToSubtag(tagsToAdd);
			Validate();
		}

		public void RemoveFromVariant(string tagsToRemove)
		{
			_variant.RemoveAllParts(tagsToRemove);
		}

		public bool VariantContains(string tagToFind)
		{
			return _variant.Contains(tagToFind);
		}

	}
}<|MERGE_RESOLUTION|>--- conflicted
+++ resolved
@@ -146,19 +146,12 @@
 
 		public RFC5646Tag(string language, string script, string region, string variant, string privateUse)
 		{
-<<<<<<< HEAD
-			_language = language;
-			_script = script;
-			_region = region;
-			_variant.AddToSubtag(variant);
-			_privateUse.AddToSubtag(privateUse);
+			_language = language ?? "";
+			_script = script ?? "";
+			_region = region ?? "";
+			_variant.AddToSubtag(variant ?? "");
+			_privateUse.AddToSubtag(privateUse ?? "");
 			Validate();
-=======
-			Language = language;
-			Script = script;
-			Region = region;
-			Variant = variant;
->>>>>>> 20a1e9cb
 		}
 
 		///<summary>
@@ -222,10 +215,9 @@
 		public string Language
 		{
 			get { return _language; }
-<<<<<<< HEAD
 			set
 			{
-				_language = value;
+				_language = value ?? "";
 				Validate();
 			}
 		}
@@ -247,28 +239,20 @@
 			{
 				throw new ValidationException(String.Format("'{0}' is not a valid ISO-639 language code.", _language));
 			}
-=======
-			set { _language = value ?? ""; }
->>>>>>> 20a1e9cb
 		}
 
 		public string Script
 		{
 			get { return _script; }
-<<<<<<< HEAD
 			set
 			{
-				_script = value;
+				_script = value ?? "";
 				Validate();
 			}
-=======
-			set { _script = value ?? ""; }
->>>>>>> 20a1e9cb
 		}
 
 		public string PrivateUse
 		{
-<<<<<<< HEAD
 			get
 			{
 				var result = _privateUse.CompleteTag;
@@ -282,21 +266,12 @@
 			{
 				SetPrivateUseSubtags(value);
 			}
-=======
-			get { return _region; }
-			set { _region = value ?? ""; }
->>>>>>> 20a1e9cb
 		}
 
 		private void SetPrivateUseSubtags(string tags)
 		{
-<<<<<<< HEAD
 			_privateUse = new SubTag();
 			AddToPrivateUse(tags);
-=======
-			get { return _variant; }
-			set { _variant = value ?? ""; }
->>>>>>> 20a1e9cb
 		}
 
 		private void ValidatePrivateUse()
@@ -330,7 +305,7 @@
 			get { return _region; }
 			set
 			{
-				_region = value;
+				_region = value ?? "";
 				Validate();
 			}
 		}
@@ -500,6 +475,7 @@
 
 		public void AddToPrivateUse(string tagsToAdd)
 		{
+			tagsToAdd = tagsToAdd ?? "";
 			tagsToAdd = StripLeadingPrivateUseMarker(tagsToAdd);
 			_privateUse.AddToSubtag(tagsToAdd);
 
@@ -531,6 +507,7 @@
 
 		public void AddToVariant(string tagsToAdd)
 		{
+			tagsToAdd = tagsToAdd ?? "";
 			_variant.AddToSubtag(tagsToAdd);
 			Validate();
 		}
