--- conflicted
+++ resolved
@@ -1,4 +1,4 @@
-﻿using System;
+using System;
 using System.Collections.Generic;
 using System.IO;
 using System.Linq;
@@ -27,9 +27,8 @@
 
 		private readonly List<MigrationInfo> _migrationInfo;
 		private readonly Dictionary<string, WritingSystemDefinitionV1> _writingSystemsV1;
-<<<<<<< HEAD
-		private readonly OnMigrationFn _onMigrationCallback;
-		private IAuditTrail _auditLog;
+		private readonly MigrationHandler _migrationCallback;
+		private readonly IAuditTrail _auditLog;
 		private bool _roundTripBogusFlex70PrivateUse = false;
 
 		public LdmlVersion0MigrationStrategy(OnMigrationFn onMigrationCallback, IAuditTrail auditLog, int fromVersion, bool roundtripBogusFlex70PrivateUse):
@@ -40,13 +39,6 @@
 
 		public LdmlVersion0MigrationStrategy(OnMigrationFn onMigrationCallback, IAuditTrail auditLog, int fromVersion) :
 			base(fromVersion, 2)
-=======
-		private readonly MigrationHandler _migrationCallback;
-		private readonly IAuditTrail _auditLog;
-
-		public LdmlVersion0MigrationStrategy(MigrationHandler migrationCallback, IAuditTrail auditLog) :
-			base(0, 1)
->>>>>>> bca160c2
 		{
 			Guard.AgainstNull(migrationCallback, "migrationCallback must be set");
 			_migrationInfo = new List<MigrationInfo>();
