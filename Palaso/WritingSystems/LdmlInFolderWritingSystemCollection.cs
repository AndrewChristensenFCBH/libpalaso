--- conflicted
+++ resolved
@@ -119,24 +119,6 @@
 			List<WritingSystemDefinition> loadedWritingSystems = new List<WritingSystemDefinition>();
 			foreach (string filePath in Directory.GetFiles(_path, "*.ldml"))
 			{
-<<<<<<< HEAD
-				WritingSystemDefinition wsFromFile;
-				wsFromFile = GetWritingSystemFromLdml(filePath);
-				WritingSystemDefinition writingSystemWithIdenticalRfc5646Tag =
-					loadedWritingSystems.Find(ws => ws.Rfc5646TagOnLoad.CompleteTag == wsFromFile.Rfc5646TagOnLoad.CompleteTag);
-
-				if (writingSystemWithIdenticalRfc5646Tag != null)
-				{
-					throw new ArgumentException
-						(
-						String.Format("Ldml files {0} and {1} contain writing systems with identical Rfc5646 tags. Please disambiguate these writing systems.",
-						GetFilePathFromIdentifier(wsFromFile.StoreID), GetFilePathFromIdentifier(writingSystemWithIdenticalRfc5646Tag.StoreID))
-						);
-				}
-				wsFromFile.StoreID = Path.GetFileNameWithoutExtension(filePath);
-				MakeWritingSystemRfc5646TagsUniqueIfNecassary(wsFromFile, loadedWritingSystems);
-				loadedWritingSystems.Add(wsFromFile);
-=======
 				//WritingSystemDefinition wsFromFile;
 				//wsFromFile = GetWritingSystemFromLdml(filePath);
 				//WritingSystemDefinition writingSystemWithIdenticalRfc5646Tag =
@@ -146,14 +128,13 @@
 				//{
 				//    throw new ArgumentException
 				//        (
-				//        String.Format("Ldml files {0} and {1} conatin writing systems with identical Rfc5646 tags. Please disambiguate these writing systems.",
+						String.Format("Ldml files {0} and {1} contain writing systems with identical Rfc5646 tags. Please disambiguate these writing systems.",
 				//        GetFilePathFromIdentifier(wsFromFile.StoreID), GetFilePathFromIdentifier(writingSystemWithIdenticalRfc5646Tag.StoreID))
 				//        );
 				//}
 				//wsFromFile.StoreID = Path.GetFileNameWithoutExtension(filePath);
 				//MakeWritingSystemRfc5646TagsUniqueIfNecassary(wsFromFile, loadedWritingSystems);
 				//loadedWritingSystems.Add(wsFromFile);
->>>>>>> f70f5c96
 			}
 			return loadedWritingSystems;
 		}
@@ -168,27 +149,6 @@
 
 		private void MoveFilesToFinalDestination(List<WritingSystemDefinition> loadedWritingSystems, string pathToFolderForSafeFileRenaming)
 		{
-<<<<<<< HEAD
-			foreach (WritingSystemDefinition ws in loadedWritingSystems)
-			{
-				if (!ws.Rfc5646TagOnLoad.IsValid()) // review TODO: Should also rewrite if the StoreID is invalid. e.g. should conform to bcp47, use underscore etc. CP 2010-12
-				{
-					string sourceFilePath = Path.Combine(pathToFolderForSafeFileRenaming,
-																		  GetFileName(ws));
-
-					string targetFilePath = GetFilePathFromIdentifier(ws.RFC5646);
-					if (File.Exists(targetFilePath))
-					{
-						File.Delete(sourceFilePath); //Had a case converting form the old audio style where the new file already existed, causing a crash
-					}
-					else
-					{
-						File.Move(sourceFilePath, targetFilePath);
-					}
-					ws.StoreID = ws.RFC5646;
-				}
-			}
-=======
 			throw new NotImplementedException("broken for now");
 			//foreach (WritingSystemDefinition ws in loadedWritingSystems)
 			//{
@@ -200,7 +160,11 @@
 			//        ws.StoreID = ws.RFC5646;
 			//    }
 			//}
->>>>>>> f70f5c96
+			//        }
+			//        else
+			//        {
+			//            File.Move(sourceFilePath, targetFilePath);
+			//        }
 		}
 
 		private void MoveFilesForFixedWritingSystemsIntoFolderForSafeFileRenaming(List<WritingSystemDefinition> loadedWritingSystems, string pathToFolderForSafeFileRenaming)
