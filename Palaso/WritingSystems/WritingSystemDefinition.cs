using System;
using System.Collections.Generic;
using System.ComponentModel;
<<<<<<< HEAD
using System.Text;
using Palaso.Keyboarding;
=======
using System.Linq;
using System.Text.RegularExpressions;
using Palaso.Code;
>>>>>>> 30ba1c6b
using Palaso.WritingSystems.Collation;

namespace Palaso.WritingSystems
{
	/// <summary>
	/// This class stores the information used to define various writing system properties. The Language, Script, Region and Variant
	/// properties conform to the subtags of the same name defined in BCP47 (Rfc5646) and are enforced by the Rfc5646Tag class. it is worth
	/// noting that for historical reasons this class does not provide seperate fields for variant and private use components as
	/// defined in BCP47. Instead the ConcatenateVariantAndPrivateUse and SplitVariantAndPrivateUse methods are provided for consumers
	/// to generate a single variant subtag that contains both fields seperated by "-x-".
	/// Furthermore the WritingSystemDefinition.WellknownSubtags class provides certain well defined Subtags that carry special meaning
	/// apart from the IANA subtag registry. In particular this class defines "qaa" as the default "unlisted language" language subtag.
	/// It should be used when there is no match for a language in the IANA subtag registry. Private use properties are "emic" and "etic"
	/// which mark phonemic and phonetic writing systems respectively. These must always be used in conjunction with the "fonipa" variant.
	/// Likewise "audio" marks a writing system as audio and must always be used in conjunction with script "Zxxx". Convenience methods
	/// are provided for Ipa and Audio properties as IpaStatus and IsVoice respectively.
	/// </summary>
	public class WritingSystemDefinition : IClonableGeneric<WritingSystemDefinition>, IWritingSystemDefinition, ILegacyWritingSystemDefinition
	{
		public enum SortRulesType
		{
			/// <summary>
			/// Default Unicode ordering rules (actually CustomICU without any rules)
			/// </summary>
			[Description("Default Ordering")]
			DefaultOrdering,
			/// <summary>
			/// Custom Simple (Shoebox/Toolbox) style rules
			/// </summary>
			[Description("Custom Simple (Shoebox style) rules")]
			CustomSimple,
			/// <summary>
			/// Custom ICU rules
			/// </summary>
			[Description("Custom ICU rules")]
			CustomICU,
			/// <summary>
			/// Use the sort rules from another language. When this is set, the SortRules are interpreted as a cultureId for the language to sort like.
			/// </summary>
			[Description("Same as another language")]
			OtherLanguage
		}

		//This is the version of our writingsystemDefinition implementation and is mostly used for migration purposes.
		//This should not be confused with the version of the locale data contained in this writing system.
		//That information is stored in the "VersionNumber" property.
		public const int LatestWritingSystemDefinitionVersion = 2;

		private RFC5646Tag _rfcTag;
		private const int kMinimumFontSize=7;
		private const int kDefaultSizeIfWeDontKnow = 10;

		private string _languageName;

		private string _abbreviation;
		private bool _isUnicodeEncoded;

		private string _versionNumber;
		private string _versionDescription;

		private DateTime _dateModified;

		private string _defaultFontName;
		private float _defaultFontSize;
		private KeyboardDescriptor _keyboard;

		private SortRulesType _sortUsing;
		private string _sortRules;
		private string _spellCheckingId;

		private string _nativeName;
		private bool _rightToLeftScript;
		private ICollator _collator;
		private string _id;

		/// <summary>
		/// Creates a new WritingSystemDefinition with Language subtag set to "qaa"
		/// </summary>
		public WritingSystemDefinition()
		{
			_sortUsing = SortRulesType.DefaultOrdering;
<<<<<<< HEAD
			Modified = false;
			IsLegacyEncoded = false;
			_keyboard = KeyboardDescriptor.DefaultKeyboard;
		   // _defaultFontSize = 10; //arbitrary
=======
			_isUnicodeEncoded = true;
			_rfcTag = new RFC5646Tag();
			UpdateIdFromRfcTag();
>>>>>>> 30ba1c6b
		}

		/// <summary>
		/// Creates a new WritingSystemDefinition by parsing a valid BCP47 tag
		/// </summary>
		/// <param name="bcp47Tag">A valid BCP47 tag</param>
		public WritingSystemDefinition(string bcp47Tag)
			: this()
		{
			_rfcTag = RFC5646Tag.Parse(bcp47Tag);
			_abbreviation = _languageName = _nativeName = string.Empty;
			UpdateIdFromRfcTag();
		}

		/// <summary>
		/// True when the validity of the writing system defn's tag is being enforced. This is the normal and default state.
		/// Setting this true will throw unless the tag has previously been put into a valid state.
		/// Attempting to Save the writing system defn will set this true (and may throw).
		/// </summary>
		public bool RequiresValidTag
		{
			get { return _rfcTag.RequiresValidTag; }
			set
			{
				_rfcTag.RequiresValidTag = value;
				CheckVariantAndScriptRules();
			}
		}

		/// <summary>
		/// Creates a new WritingSystemDefinition
		/// </summary>
		/// <param name="language">A valid BCP47 language subtag</param>
		/// <param name="script">A valid BCP47 script subtag</param>
		/// <param name="region">A valid BCP47 region subtag</param>
		/// <param name="variant">A valid BCP47 variant subtag</param>
		/// <param name="abbreviation">The desired abbreviation for this writing system definition</param>
		/// <param name="rightToLeftScript">Indicates whether this writing system uses a right to left script</param>
		public WritingSystemDefinition(string language, string script, string region, string variant, string abbreviation, bool rightToLeftScript)
			: this()
		{
			string variantPart;
			string privateUsePart;
			SplitVariantAndPrivateUse(variant, out variantPart, out privateUsePart);
			_rfcTag = new RFC5646Tag(language, script, region, variantPart, privateUsePart);

			_abbreviation = abbreviation;
			_rightToLeftScript = rightToLeftScript;
			UpdateIdFromRfcTag();
		}

		/// <summary>
		/// Copy constructor from IWritingSystem: useable only if the interface is in fact implemented by this class.
		/// </summary>
		/// <param name="ws"></param>
		internal WritingSystemDefinition(IWritingSystemDefinition ws) : this ((WritingSystemDefinition)ws)
		{
		}

		/// <summary>
		/// Copy constructor.
		/// </summary>
		/// <param name="ws">The ws.</param>
		public WritingSystemDefinition(WritingSystemDefinition ws)
		{
			_abbreviation = ws._abbreviation;
			_rightToLeftScript = ws._rightToLeftScript;
			_defaultFontName = ws._defaultFontName;
			_defaultFontSize = ws._defaultFontSize;
			_keyboard = ws._keyboard;
			_versionNumber = ws._versionNumber;
			_versionDescription = ws._versionDescription;
			_nativeName = ws._nativeName;
			_sortUsing = ws._sortUsing;
			_sortRules = ws._sortRules;
			_spellCheckingId = ws._spellCheckingId;
			_dateModified = ws._dateModified;
			_isUnicodeEncoded = ws._isUnicodeEncoded;
			_rfcTag = new RFC5646Tag(ws._rfcTag);
			_languageName = ws._languageName;
			if (ws._localKeyboard != null)
				_localKeyboard = ws._localKeyboard.Clone();
			WindowsLcid = ws.WindowsLcid;
			foreach (var kbd in ws._knownKeyboards)
				_knownKeyboards.Add(kbd.Clone());
			_id = ws._id;
		}

		///<summary>
		///This is the version of the locale data contained in this writing system.
		///This should not be confused with the version of our writingsystemDefinition implementation which is mostly used for migration purposes.
		///That information is stored in the "LatestWritingSystemDefinitionVersion" property.
		///</summary>
		virtual public string VersionNumber
		{
			get { return _versionNumber; }
			set { UpdateString(ref _versionNumber, value); }
		}

		virtual public string VersionDescription
		{
			get { return _versionDescription; }
			set { UpdateString(ref _versionDescription, value); }
		}

		virtual public DateTime DateModified
		{
			get { return _dateModified; }
			set { _dateModified = value; }
		}

		public IEnumerable<Iso639LanguageCode> ValidLanguages
		{
			get
			{
				return StandardTags.ValidIso639LanguageCodes;
			}
		}

		public IEnumerable<Iso15924Script> ValidScript
		{
			get
			{
				return StandardTags.ValidIso15924Scripts;
			}
		}

		public IEnumerable<IanaSubtag> ValidRegions
		{
			get
			{
				return StandardTags.ValidIso3166Regions;
			}
		}

		public IEnumerable<IanaSubtag> ValidVariants
		{
			get
			{
				foreach (var variant in StandardTags.ValidRegisteredVariants)
				{
					yield return variant;
				}
			}
		}

		/// <summary>
		/// Adjusts the BCP47 tag to indicate the desired form of Ipa by inserting fonipa in the variant and emic or etic in private use where necessary.
		/// </summary>
		virtual public IpaStatusChoices IpaStatus
		{
			get
			{
				if (Rfc5646TagIsPhonemicConform)
				{
					return IpaStatusChoices.IpaPhonemic;
				}
				if (Rfc5646TagIsPhoneticConform)
				{
					return IpaStatusChoices.IpaPhonetic;
				}
				if (VariantSubTagIsIpaConform)
				{
					return IpaStatusChoices.Ipa;
				}
				return IpaStatusChoices.NotIpa;
			}

			set
			{
				if (IpaStatus == value)
				{
					return;
				}
				//We need this to make sure that our language tag won't start with the variant "fonipa"
				if(_rfcTag.Language == "")
				{
					_rfcTag.Language = WellKnownSubTags.Unlisted.Language;
				}
				_rfcTag.RemoveFromPrivateUse(WellKnownSubTags.Audio.PrivateUseSubtag);
				/* "There are some variant subtags that have no prefix field,
				 * eg. fonipa (International IpaPhonetic Alphabet). Such variants
				 * should appear after any other variant subtags with prefix information."
				 */
				_rfcTag.RemoveFromPrivateUse("x-etic");
				_rfcTag.RemoveFromPrivateUse("x-emic");
				_rfcTag.RemoveFromVariant("fonipa");

				switch (value)
				{
					default:
						break;
					case IpaStatusChoices.Ipa:
						_rfcTag.AddToVariant(WellKnownSubTags.Ipa.VariantSubtag);
						break;
					case IpaStatusChoices.IpaPhonemic:
						_rfcTag.AddToVariant(WellKnownSubTags.Ipa.VariantSubtag);
						_rfcTag.AddToPrivateUse(WellKnownSubTags.Ipa.PhonemicPrivateUseSubtag);
						break;
					case IpaStatusChoices.IpaPhonetic:
						_rfcTag.AddToVariant(WellKnownSubTags.Ipa.VariantSubtag);
						_rfcTag.AddToPrivateUse(WellKnownSubTags.Ipa.PhoneticPrivateUseSubtag);
						break;
				}
				Modified = true;
				UpdateIdFromRfcTag();
			}
		}

		/// <summary>
		/// Adjusts the BCP47 tag to indicate that this is an "audio writing system" by inserting "audio" in the private use and "Zxxx" in the script
		/// </summary>
		virtual public bool IsVoice
		{
			get
			{
				return ScriptSubTagIsAudio && VariantSubTagIsAudio;
			}
			set
			{
				if (IsVoice == value) { return; }
				if (value)
				{
					IpaStatus = IpaStatusChoices.NotIpa;
<<<<<<< HEAD
					Keyboard = KeyboardDescriptor.DefaultKeyboard;
					Variant = _variant + "-Zxxx";
=======
					Keyboard = string.Empty;
					if(Language == "")
					{
						Language = WellKnownSubTags.Unlisted.Language;
					}
					Script = WellKnownSubTags.Audio.Script;
					_rfcTag.AddToPrivateUse(WellKnownSubTags.Audio.PrivateUseSubtag);
				}
				else
				{
					_rfcTag.Script = String.Empty;
					_rfcTag.RemoveFromPrivateUse(WellKnownSubTags.Audio.PrivateUseSubtag);
>>>>>>> 30ba1c6b
				}
				Modified = true;
				UpdateIdFromRfcTag();
				CheckVariantAndScriptRules();
			}
		}

		private bool VariantSubTagIsAudio
		{
			get
			{
				return _rfcTag.PrivateUseContains(WellKnownSubTags.Audio.PrivateUseSubtag);
			}
		}

		private bool ScriptSubTagIsAudio
		{
			get { return _rfcTag.Script.Equals(WellKnownSubTags.Audio.Script,StringComparison.OrdinalIgnoreCase); }
		}

		/// <summary>
		/// A string representing the subtag of the same name as defined by BCP47.
		/// Note that the variant also includes the private use subtags. These are appended to the variant subtags seperated by "-x-"
		/// Also note the convenience methods "SplitVariantAndPrivateUse" and "ConcatenateVariantAndPrivateUse" for easier
		/// variant/ private use handling
		/// </summary>
		// Todo: this could/should become an ordered list of variant tags
		virtual public string Variant
		{
			get
			{
				string variantToReturn = ConcatenateVariantAndPrivateUse(_rfcTag.Variant, _rfcTag.PrivateUse);
				return variantToReturn;
			}
			set
			{
				value = value ?? "";
				if (value == Variant)
				{
					return;
				}
				// Note that the WritingSystemDefinition provides no direct support for private use except via Variant set.
				string variant;
				string privateUse;
				SplitVariantAndPrivateUse(value, out variant, out privateUse);
				_rfcTag.Variant = variant;
				_rfcTag.PrivateUse = privateUse;

				Modified = true;
				UpdateIdFromRfcTag();
				CheckVariantAndScriptRules();
			}
		}

		/// <summary>
		/// Adds a valid BCP47 registered variant subtag to the variant. Any other tag is inserted as private use.
		/// </summary>
		/// <param name="registeredVariantOrPrivateUseSubtag">A valid variant tag or another tag which will be inserted into private use.</param>
		public void AddToVariant(string registeredVariantOrPrivateUseSubtag)
		{
			if (StandardTags.IsValidRegisteredVariant(registeredVariantOrPrivateUseSubtag))
			{
				_rfcTag.AddToVariant(registeredVariantOrPrivateUseSubtag);
			}
			else
			{
				_rfcTag.AddToPrivateUse(registeredVariantOrPrivateUseSubtag);
			}
			UpdateIdFromRfcTag();
			CheckVariantAndScriptRules();
		}

		/// <summary>
		/// A convenience method to help consumers deal with variant and private use subtags both being stored in the Variant property.
		/// This method will search the Variant part of the BCP47 tag for an "x" extension marker and split the tag into variant and private use sections
		/// Note the complementary method "ConcatenateVariantAndPrivateUse"
		/// </summary>
		/// <param name="variantAndPrivateUse">The string containing variant and private use sections seperated by an "x" private use subtag</param>
		/// <param name="variant">The resulting variant section</param>
		/// <param name="privateUse">The resulting private use section</param>
		public static void SplitVariantAndPrivateUse(string variantAndPrivateUse, out string variant, out string privateUse)
		{
			if (variantAndPrivateUse.StartsWith("x-",StringComparison.OrdinalIgnoreCase)) // Private Use at the beginning
			{
				variantAndPrivateUse = variantAndPrivateUse.Substring(2); // Strip the leading x-
				variant = "";
				privateUse = variantAndPrivateUse;
			}
			else if (variantAndPrivateUse.Contains("-x-", StringComparison.OrdinalIgnoreCase)) // Private Use from the middle
			{
				string[] partsOfVariant = variantAndPrivateUse.Split(new[] { "-x-" }, StringSplitOptions.None);
				if(partsOfVariant.Length == 1)  //Must have been a capital X
				{
					partsOfVariant = variantAndPrivateUse.Split(new[] { "-X-" }, StringSplitOptions.None);
				}
				variant = partsOfVariant[0];
				privateUse = partsOfVariant[1];
			}
			else // No Private Use, it's contains variants only
			{
				variant = variantAndPrivateUse;
				privateUse = "";
			}
		}

		/// <summary>
		/// A convenience method to help consumers deal with registeredVariantSubtags and private use subtags both being stored in the Variant property.
		/// This method will insert a "x" private use subtag between a set of registered BCP47 variants and a set of private use subtags
		/// Note the complementary method "ConcatenateVariantAndPrivateUse"
		/// </summary>
		/// <param name="registeredVariantSubtags">A set of registered variant subtags</param>
		/// <param name="privateUseSubtags">A set of private use subtags</param>
		/// <returns>The resulting combination of registeredVariantSubtags and private use.</returns>
		public static string ConcatenateVariantAndPrivateUse(string registeredVariantSubtags, string privateUseSubtags)
		{
			if(String.IsNullOrEmpty(privateUseSubtags))
			{
				return registeredVariantSubtags;
			}
			if(!privateUseSubtags.StartsWith("x-", StringComparison.OrdinalIgnoreCase))
			{
				privateUseSubtags = String.Concat("x-", privateUseSubtags);
			}

			string variantToReturn = registeredVariantSubtags;
			if (!String.IsNullOrEmpty(privateUseSubtags))
			{
				if (!String.IsNullOrEmpty(variantToReturn))
				{
					variantToReturn += "-";
				}
				variantToReturn += privateUseSubtags;
			}
			return variantToReturn;
		}



		private void CheckVariantAndScriptRules()
		{
			if (!RequiresValidTag)
				return;
			if (VariantSubTagIsAudio && !ScriptSubTagIsAudio)
			{
				throw new ArgumentException("The script subtag must be set to " + WellKnownSubTags.Audio.Script + " when the variant tag indicates an audio writing system.");
			}
			bool rfcTagHasAnyIpa = VariantSubTagIsIpaConform ||
									_rfcTag.PrivateUseContains(WellKnownSubTags.Ipa.PhonemicPrivateUseSubtag) ||
									_rfcTag.PrivateUseContains(WellKnownSubTags.Ipa.PhoneticPrivateUseSubtag);
			if (VariantSubTagIsAudio && rfcTagHasAnyIpa)
			{
				throw new ArgumentException("A writing system may not be marked as audio and ipa at the same time.");
			}
			if((_rfcTag.PrivateUseContains(WellKnownSubTags.Ipa.PhonemicPrivateUseSubtag)  ||
				_rfcTag.PrivateUseContains(WellKnownSubTags.Ipa.PhoneticPrivateUseSubtag)) &&
				!VariantSubTagIsIpaConform)
			{
				throw new ArgumentException("A writing system may not be marked as phonetic (x-etic) or phonemic (x-emic) and lack the variant marker fonipa.");
			}
		}

		private bool VariantSubTagIsIpaConform
		{
			get
			{
				return _rfcTag.VariantContains(WellKnownSubTags.Ipa.VariantSubtag);
			}
		}

		private bool Rfc5646TagIsPhoneticConform
		{
			get
			{
				return  _rfcTag.VariantContains(WellKnownSubTags.Ipa.VariantSubtag) &&
					_rfcTag.PrivateUseContains(WellKnownSubTags.Ipa.PhoneticPrivateUseSubtag);
			}
		}

		private bool Rfc5646TagIsPhonemicConform
		{
			get
			{
				return _rfcTag.VariantContains(WellKnownSubTags.Ipa.VariantSubtag) &&
					_rfcTag.PrivateUseContains(WellKnownSubTags.Ipa.PhonemicPrivateUseSubtag);
			}
		}

		/// <summary>
		/// Sets all BCP47 language tag components at once.
		/// This method is useful for avoiding invalid intermediate states when switching from one valid tag to another.
		/// </summary>
		/// <param name="language">A valid BCP47 language subtag.</param>
		/// <param name="script">A valid BCP47 script subtag.</param>
		/// <param name="region">A valid BCP47 region subtag.</param>
		/// <param name="variant">A valid BCP47 variant subtag.</param>
		public void SetAllComponents(string language, string script, string region, string variant)
		{
			string oldId = _rfcTag.CompleteTag;
			string variantPart;
			string privateUsePart;
			SplitVariantAndPrivateUse(variant, out variantPart, out privateUsePart);
			_rfcTag = new RFC5646Tag(language, script, region, variantPart, privateUsePart);
			UpdateIdFromRfcTag();
			if(oldId == _rfcTag.CompleteTag)
			{
				return;
			}
			Modified = true;
			CheckVariantAndScriptRules();
		}

		/// <summary>
		/// A string representing the subtag of the same name as defined by BCP47.
		/// </summary>
		virtual public string Region
		{
			get
			{
				return _rfcTag.Region;
			}
			set
			{
				value = value ?? "";
				if (value == Region)
				{
					return;
				}
				_rfcTag.Region = value;
				UpdateIdFromRfcTag();
				Modified = true;
			}
		}

		/// <summary>
		/// A string representing the subtag of the same name as defined by BCP47.
		/// </summary>
		virtual public string Language
		{
			get
			{
				return _rfcTag.Language;
			}
			set
			{
				value = value ?? "";
				if (value == Language)
				{
					return;
				}
				_rfcTag.Language = value;
				UpdateIdFromRfcTag();
				Modified = true;
			}
		}

		/// <summary>
		/// The desired abbreviation for the writing system
		/// </summary>
		virtual public string Abbreviation
		{
			get
			{
				return String.IsNullOrEmpty(_abbreviation) ? Language : _abbreviation;
			}
			set
			{
				UpdateString(ref _abbreviation, value);
			}
		}


		/// <summary>
		/// A string representing the subtag of the same name as defined by BCP47.
		/// </summary>
		virtual public string Script
		{
			get
			{
				return _rfcTag.Script;
			}
			set
			{
				value = value ?? "";
				if (value == Script)
				{
					return;
				}
				_rfcTag.Script = value;
				Modified = true;
				UpdateIdFromRfcTag();
				CheckVariantAndScriptRules();
			}
		}


		/// <summary>
		/// The language name to use. Typically this is the language name associated with the BCP47 language subtag as defined by the IANA subtag registry
		/// </summary>
		virtual public string LanguageName
		{
			get
			{
				if (!String.IsNullOrEmpty(_languageName))
				{
					return _languageName;
				}
				var code = StandardTags.ValidIso639LanguageCodes.FirstOrDefault(c => c.Code.Equals(Language));
				if (code != null)
				{
					return code.Name;
				}
				return "Unknown Language";

				// TODO Make the below work.
				//return StandardTags.LanguageName(Language) ?? "Unknown Language";
			}
			set
			{
				value = value ?? "";
				UpdateString(ref _languageName, value);
			}
		}

		/// <summary>
		/// This method will make a copy of the given writing system and
		/// then make the Id unique compared to list of Ids passed in by
		/// appending dupl# where # is a digit that increases with the
		/// number of duplicates found.
		/// </summary>
		/// <param name="writingSystemToCopy"></param>
		/// <param name="otherWritingsystemIds"></param>
		/// <returns></returns>
		public static WritingSystemDefinition CreateCopyWithUniqueId(
			IWritingSystemDefinition writingSystemToCopy, IEnumerable<string> otherWritingsystemIds)
		{
			var newWs = writingSystemToCopy.Clone();
			var lastAppended = String.Empty;
			int duplicateNumber = 0;
			while (otherWritingsystemIds.Any(id => id.Equals(newWs.Id, StringComparison.OrdinalIgnoreCase)))
			{
				newWs._rfcTag.RemoveFromPrivateUse(lastAppended);
				var currentToAppend = String.Format("dupl{0}", duplicateNumber);
				if (!newWs._rfcTag.PrivateUse.Contains(currentToAppend))
				{
					newWs._rfcTag.AddToPrivateUse(currentToAppend);
					newWs.UpdateIdFromRfcTag();
					lastAppended = currentToAppend;
				}
				duplicateNumber++;
			}
			return newWs;
		}

		protected void UpdateString(ref string field, string value)
		{
			if (field == value)
				return;

			//count null as same as ""
			if (String.IsNullOrEmpty(field) && String.IsNullOrEmpty(value))
			{
				return;
			}
			Modified = true;
			field = value;
		}

		/// <summary>
		/// Used by IWritingSystemRepository to identify writing systems. Only change this if you would like to replace a writing system with the same StoreId
		/// already contained in the repo. This is useful creating a temporary copy of a writing system that you may or may not care to persist to the
		/// IWritingSystemRepository.
		/// Typical use would therefor be:
		/// ws.Clone(wsorig);
		/// ws.StoreId=wsOrig.StoreId;
		/// **make changes to ws**
		/// repo.Set(ws);
		/// </summary>
		virtual public string StoreID { get; set; }

		/// <summary>
		/// A automatically generated descriptive label for the writing system definition.
		/// </summary>
		virtual public string DisplayLabel
		{
			get
			{
				//jh (Oct 2010) made it start with RFC5646 because all ws's in a lang start with the
				//same abbreviation, making imppossible to see (in SOLID for example) which you chose.
				bool languageIsUnknown = Bcp47Tag.Equals(WellKnownSubTags.Unlisted.Language, StringComparison.OrdinalIgnoreCase);
				if (!String.IsNullOrEmpty(Bcp47Tag) && !languageIsUnknown)
				{
					return Bcp47Tag;
				}
				if (languageIsUnknown)
				{
					if (!String.IsNullOrEmpty(_abbreviation))
					{
						return _abbreviation;
					}
					if (!String.IsNullOrEmpty(_languageName))
					{
						string n = _languageName;
						return n.Substring(0, n.Length > 4 ? 4 : n.Length);
					}
				}
				return "???";
			}
		}

		virtual public string ListLabel
		{
			get
			{
				//the idea here is to give writing systems a nice legible label for. For this reason subtags are replaced with nice labels
				var wsToConstructLabelFrom = this.Clone();
				string n = string.Empty;
				n = !String.IsNullOrEmpty(wsToConstructLabelFrom.LanguageName) ? wsToConstructLabelFrom.LanguageName : wsToConstructLabelFrom.DisplayLabel;
				string details = "";

				if (wsToConstructLabelFrom.IpaStatus != IpaStatusChoices.NotIpa)
				{
					switch (IpaStatus)
					{
						case IpaStatusChoices.Ipa:
							details += "IPA-";
							break;
						case IpaStatusChoices.IpaPhonetic:
							details += "IPA-etic-";
							break;
						case IpaStatusChoices.IpaPhonemic:
							details += "IPA-emic-";
							break;
						default:
							throw new ArgumentOutOfRangeException();
					}
					wsToConstructLabelFrom.IpaStatus = IpaStatusChoices.NotIpa;
				}
				if (wsToConstructLabelFrom.IsVoice)
				{
					details += "Voice-";
					wsToConstructLabelFrom.IsVoice = false;
				}
				if (wsToConstructLabelFrom.IsDuplicate)
				{
					var duplicateNumbers = new List<string>(wsToConstructLabelFrom.DuplicateNumbers);
					foreach (var number in duplicateNumbers)
					{
						details += "Copy";
						if (number != "0")
						{
							details += number;
						}
						details += "-";
						wsToConstructLabelFrom._rfcTag.RemoveFromPrivateUse("dupl" + number);
					}
				}

				if (!String.IsNullOrEmpty(wsToConstructLabelFrom.Script))
				{
					details += wsToConstructLabelFrom.Script+"-";
				}
				if (!String.IsNullOrEmpty(wsToConstructLabelFrom.Region))
				{
					details += wsToConstructLabelFrom.Region + "-";
				}
				if (!String.IsNullOrEmpty(wsToConstructLabelFrom.Variant))
				{
					details += wsToConstructLabelFrom.Variant + "-";
				}

				details = details.Trim(new[] { '-' });
				if (details.Length > 0)
					details = " ("+details + ")";
				return n+details;
			}
		}

		protected bool IsDuplicate
		{
			get { return _rfcTag.GetPrivateUseSubtagsMatchingRegEx(@"^dupl\d$").Count() != 0; }
		}

		protected IEnumerable<string> DuplicateNumbers
		{
			get
			{
				return _rfcTag.GetPrivateUseSubtagsMatchingRegEx(@"^dupl\d$").Select(subtag => Regex.Match(subtag, @"\d*$").Value);
			}
		}


		/// <summary>
		/// The current BCP47 tag which is a concatenation of the Language, Script, Region and Variant properties.
		/// </summary>
		public string Bcp47Tag
		{
			get
			{
				return _rfcTag.CompleteTag;
			}
		}

		/// <summary>
		/// The identifier for this writing syetm definition. Use this in files and as a key to the IWritingSystemRepository.
		/// Note that this is usually identical to the Bcp47 tag and should rarely differ.
		/// </summary>
		public string Id
		{
			get
			{
				return _id;
			}
			internal set
			{
				value = value ?? "";
				_id = value;
				Modified = true;
			}
		}

		/// <summary>
		/// Indicates whether the writing system definition has been modified.
		/// Note that this flag is automatically set by all methods that cause a modification and is reset by the IwritingSystemRepository.Save() method
		/// </summary>
		virtual public bool Modified { get; set; }

		virtual public bool MarkedForDeletion { get; set; }

		/// <summary>
		/// The font used to display data encoded in this writing system
		/// </summary>
		virtual public string DefaultFontName
		{
			get
			{
				return _defaultFontName;
			}
			set
			{
				UpdateString(ref _defaultFontName, value);
			}
		}

		/// <summary>
		/// the preferred font size to use for data encoded in this writing system.
		/// </summary>
		virtual public float DefaultFontSize
		{
			get
			{
				return _defaultFontSize;
			}
			set
			{
				if (value == _defaultFontSize)
				{
					return;
				}
				if (value < 0 || float.IsNaN(value) || float.IsInfinity(value))
				{
					throw new ArgumentOutOfRangeException();
				}
				_defaultFontSize = value;
				Modified = true;
			}
		}

<<<<<<< HEAD
		public KeyboardDescriptor Keyboard
=======
		/// <summary>
		/// enforcing a minimum on _defaultFontSize, while reasonable, just messed up too many IO unit tests
		/// </summary>
		/// <returns></returns>
		virtual public float GetDefaultFontSizeOrMinimum()
		{
			if (_defaultFontSize < kMinimumFontSize)
				return kDefaultSizeIfWeDontKnow;
			return _defaultFontSize;
		}

		/// <summary>
		/// The preferred keyboard to use to generate data encoded in this writing system.
		/// </summary>
		virtual public string Keyboard
>>>>>>> 30ba1c6b
		{
			get
			{
				return _keyboard;
			}
			set
			{
				if(value == null)
				{
					_keyboard = KeyboardDescriptor.DefaultKeyboard;
				}
				_keyboard = value;
				Modified = true;
			}
		}

		private IKeyboardDefinition _localKeyboard;

		public string WindowsLcid { get; set; }

		public IKeyboardDefinition LocalKeyboard
		{
			get
			{
				if (_localKeyboard == null)
				{
					var available = new HashSet<IKeyboardDefinition>(WritingSystems.Keyboard.Controller.AllAvailableKeyboards);
					_localKeyboard = (from k in KnownKeyboards where available.Contains(k) select k).FirstOrDefault();
				}
				if (_localKeyboard == null)
				{
					_localKeyboard = WritingSystems.Keyboard.Controller.DefaultForWritingSystem(this);
				}
				return _localKeyboard;
			}
			set
			{
				_localKeyboard = value;
				AddKnownKeyboard(value);
				Modified = true;
			}
		}

		internal IKeyboardDefinition RawLocalKeyboard
		{
			get { return _localKeyboard; }
		}

		/// <summary>
		/// Indicates whether this writing system is read and written from left to right or right to left
		/// </summary>
		virtual public bool RightToLeftScript
		{
			get
			{
				return _rightToLeftScript;
			}
			set
			{
				if(value != _rightToLeftScript)
				{
					Modified = true;
					_rightToLeftScript = value;
				}
			}
		}

		/// <summary>
		/// The windows "NativeName" from the Culture class
		/// </summary>
		virtual public string NativeName
		{
			get
			{
				return _nativeName;
			}
			set
			{
				UpdateString(ref _nativeName, value);
			}
		}

		/// <summary>
		/// Indicates the type of sort rules used to encode the sort order.
		/// Note that the actual sort rules are contained in the SortRules property
		/// </summary>
		virtual public SortRulesType SortUsing
		{
			get { return _sortUsing; }
			set
			{
				if (value != _sortUsing)
				{
					_sortUsing = value;
					_collator = null;
					Modified = true;
				}
			}
		}

		/// <summary>
		/// The sort rules that efine the sort order.
		/// Note that you must indicate the type of sort rules used by setting the "SortUsing" property
		/// </summary>
		virtual public string SortRules
		{
			get { return _sortRules ?? string.Empty; }
			set
			{
				_collator = null;
				UpdateString(ref _sortRules, value);
			}
		}

		/// <summary>
		/// A convenience method for sorting like anthoer language
		/// </summary>
		/// <param name="languageCode">A valid language code</param>
		public void SortUsingOtherLanguage(string languageCode)
		{
			SortUsing = SortRulesType.OtherLanguage;
			SortRules = languageCode;
		}

		/// <summary>
		/// A convenience method for sorting with custom ICU rules
		/// </summary>
		/// <param name="sortRules">custom ICU sortrules</param>
		public void SortUsingCustomICU(string sortRules)
		{
			SortUsing = SortRulesType.CustomICU;
			SortRules = sortRules;
		}

		/// <summary>
		/// A convenience method for sorting with "shoebox" style rules
		/// </summary>
		/// <param name="sortRules">"shoebox" style rules</param>
		public void SortUsingCustomSimple(string sortRules)
		{
			SortUsing = SortRulesType.CustomSimple;
			SortRules = sortRules;
		}

		/// <summary>
		/// The id used to select the spell checker.
		/// </summary>
		virtual public string SpellCheckingId
		{
			get
			{
				return _spellCheckingId;
			}
			set { UpdateString(ref _spellCheckingId, value); }
		}

		/// <summary>
		/// Returns an ICollator interface that can be used to sort strings based
		/// on the custom collation rules.
		/// </summary>
		virtual public ICollator Collator
		{
			get
			{
				if (_collator == null)
				{
					switch (SortUsing)
					{
						case SortRulesType.DefaultOrdering:
							_collator = new IcuRulesCollator(String.Empty); // was SystemCollator(null);
							break;
						case SortRulesType.CustomSimple:
							_collator = new SimpleRulesCollator(SortRules);
							break;
						case SortRulesType.CustomICU:
							_collator = new IcuRulesCollator(SortRules);
							break;
						case SortRulesType.OtherLanguage:
							_collator = new SystemCollator(SortRules);
							break;
					}
				}
				return _collator;
			}
		}

		/// <summary>
		/// Tests whether the current custom collation rules are valid.
		/// </summary>
		/// <param name="message">Used for an error message if rules do not validate.</param>
		/// <returns>True if rules are valid, false otherwise.</returns>
		virtual public bool ValidateCollationRules(out string message)
		{
			message = null;
			switch (SortUsing)
			{
				case SortRulesType.DefaultOrdering:
					return String.IsNullOrEmpty(SortRules);
				case SortRulesType.CustomICU:
					return IcuRulesCollator.ValidateSortRules(SortRules, out message);
				case SortRulesType.CustomSimple:
					return SimpleRulesCollator.ValidateSimpleRules(SortRules, out message);
				case SortRulesType.OtherLanguage:
					try
					{
						new SystemCollator(SortRules);
					}
					catch (Exception e)
					{
						message = String.Format("Error while validating sorting rules: {0}", e.Message);
						return false;
					}
					return true;
			}
			return false;
		}

		public override string ToString()
		{
			return _rfcTag.ToString();
		}

		/// <summary>
		/// Creates a clone of the current writing system.
		/// Note that this excludes the properties: Modified, MarkedForDeletion and StoreID
		/// </summary>
		/// <returns></returns>
		virtual public WritingSystemDefinition Clone()
		{
			return new WritingSystemDefinition(this);
		}

		public override bool Equals(Object obj)
		{
			if (!(obj is WritingSystemDefinition)) return false;
			return Equals((WritingSystemDefinition)obj);
		}

		public bool Equals(WritingSystemDefinition other)
		{
			if (other == null) return false;
			if (!_rfcTag.Equals(other._rfcTag)) return false;
			if ((_languageName != null && !_languageName.Equals(other._languageName)) || (other._languageName != null && !other._languageName.Equals(_languageName))) return false;
			if ((_abbreviation != null && !_abbreviation.Equals(other._abbreviation)) || (other._abbreviation != null && !other._abbreviation.Equals(_abbreviation))) return false;
			if ((_versionNumber != null && !_versionNumber.Equals(other._versionNumber)) || (other._versionNumber != null && !other._versionNumber.Equals(_versionNumber))) return false;
			if ((_versionDescription != null && !_versionDescription.Equals(other._versionDescription)) || (other._versionDescription != null && !other._versionDescription.Equals(_versionDescription))) return false;
			if ((_defaultFontName != null && !_defaultFontName.Equals(other._defaultFontName)) || (other._defaultFontName != null && !other._defaultFontName.Equals(_defaultFontName))) return false;
			if ((_keyboard != null && !_keyboard.Equals(other._keyboard)) || (other._keyboard != null && !other._keyboard.Equals(_keyboard))) return false;
			if ((_sortRules != null && !_sortRules.Equals(other._sortRules)) || (other._sortRules != null && !other._sortRules.Equals(_sortRules))) return false;
			if ((_spellCheckingId != null && !_spellCheckingId.Equals(other._spellCheckingId)) || (other._spellCheckingId != null && !other._spellCheckingId.Equals(_spellCheckingId))) return false;
			if ((_nativeName != null && !_nativeName.Equals(other._nativeName)) || (other._nativeName != null && !other._nativeName.Equals(_nativeName))) return false;
			if ((_id != null && !_id.Equals(other._id)) || (other._id != null && !other._id.Equals(_id))) return false;
			if (!_isUnicodeEncoded.Equals(other._isUnicodeEncoded)) return false;
			if (!_dateModified.Equals(other._dateModified)) return false;
			if (!_defaultFontSize.Equals(other._defaultFontSize)) return false;
			if (!SortUsing.Equals(other.SortUsing)) return false;
			if (!_rightToLeftScript.Equals(other._rightToLeftScript)) return false;
			if ((_localKeyboard != null  && !_localKeyboard.Equals(other._localKeyboard)) || (_localKeyboard == null && other._localKeyboard != null)) return false;
			if (WindowsLcid != other.WindowsLcid) return false;
			if (_knownKeyboards.Count != other._knownKeyboards.Count) return false;
			for (int i = 0; i < _knownKeyboards.Count; i++)
			{
				if (!_knownKeyboards[i].Equals(other._knownKeyboards[i])) return false;
			}
			return true;
		}

		private void UpdateIdFromRfcTag()
		{
			_id = Bcp47Tag;
		}


		/// <summary>
		/// Indicates whether this writing system is unicode encoded or legacy encoded
		/// </summary>
		public bool IsUnicodeEncoded
		{
			get
			{
				return _isUnicodeEncoded;
			}
			set
			{
				if (value != _isUnicodeEncoded)
				{
					Modified = true;
					_isUnicodeEncoded = value;
				}
			}
		}

		/// <summary>
		/// Parses the supplied BCP47 tag and sets the Language, Script, Region and Variant properties accordingly
		/// </summary>
		/// <param name="completeTag">A valid BCP47 tag</param>
		public void SetTagFromString(string completeTag)
		{
			_rfcTag = RFC5646Tag.Parse(completeTag);
			UpdateIdFromRfcTag();
			Modified = true;
		}

		/// <summary>
		/// Parses the supplied BCP47 tag and return a new writing system definition with the correspnding Language, Script, Region and Variant properties
		/// </summary>
		/// <param name="bcp47Tag">A valid BCP47 tag</param>
		public static WritingSystemDefinition Parse(string bcp47Tag)
		{
			var writingSystemDefinition = new WritingSystemDefinition();
			writingSystemDefinition.SetTagFromString(bcp47Tag);
			return writingSystemDefinition;
		}

		/// <summary>
		/// Returns a new writing system definition with the corresponding Language, Script, Region and Variant properties set
		/// </summary>
		public static WritingSystemDefinition FromSubtags(string language, string script, string region, string variantAndPrivateUse)
		{
			return new WritingSystemDefinition(language, script, region, variantAndPrivateUse, string.Empty, false);
		}

		/// <summary>
		/// Filters out all "WellKnownSubTags" out of a list of subtags
		/// </summary>
		/// <param name="privateUseTokens"></param>
		/// <returns></returns>
		public static IEnumerable<string> FilterWellKnownPrivateUseTags(IEnumerable<string> privateUseTokens)
		{
			foreach (var privateUseToken in privateUseTokens)
			{
				string strippedToken = RFC5646Tag.StripLeadingPrivateUseMarker(privateUseToken);
				if (strippedToken.Equals(RFC5646Tag.StripLeadingPrivateUseMarker(WellKnownSubTags.Audio.PrivateUseSubtag), StringComparison.OrdinalIgnoreCase) ||
					strippedToken.Equals(RFC5646Tag.StripLeadingPrivateUseMarker(WellKnownSubTags.Ipa.PhonemicPrivateUseSubtag), StringComparison.OrdinalIgnoreCase) ||
					strippedToken.Equals(RFC5646Tag.StripLeadingPrivateUseMarker(WellKnownSubTags.Ipa.PhoneticPrivateUseSubtag), StringComparison.OrdinalIgnoreCase))
					continue;
				yield return privateUseToken;
			}
		}

		List<IKeyboardDefinition> _knownKeyboards = new List<IKeyboardDefinition>();

		public IEnumerable<IKeyboardDefinition> KnownKeyboards
		{
			get { return _knownKeyboards; }
		}

		public void AddKnownKeyboard(IKeyboardDefinition newKeyboard)
		{
			if (newKeyboard == null)
				return;
			// Review JohnT: how should this affect order?
			// e.g.: last added should be first?
			// Current algorithm keeps them in the order added, hopefully meaning the most likely one, added first,
			// remains the default.
			if (KnownKeyboards.Contains(newKeyboard))
				return;
			_knownKeyboards.Add(newKeyboard);
			Modified = true;
		}

		/// <summary>
		/// Returns the available keyboards (known to Keyboard.Controller) that are not KnownKeyboards for this writing system.
		/// </summary>
		public IEnumerable<IKeyboardDefinition> OtherAvailableKeyboards
		{
			get
			{
				return WritingSystems.Keyboard.Controller.AllAvailableKeyboards.Except(KnownKeyboards);
			}
		}
	}

	public enum IpaStatusChoices
	{
		NotIpa,
		Ipa,
		IpaPhonetic,
		IpaPhonemic
	}

	public class WellKnownSubTags
	{
		public class Unlisted
		{
			public const string Language = "qaa";
		}

		public class Unwritten
		{
			public const string Script = "Zxxx";
		}

		//The "x-" is required before each of the strings below, since WritingSystemDefinition needs "x-" to distinguish BCP47 private use from variant
		//Without the "x-"  a consumer who wanted to set a writing ystem as audio would have to write: ws.Variant = "x-" + WellKnownSubtags.Audio.PrivateUseSubtag
		public class Audio
		{
			public const string PrivateUseSubtag = "x-audio";
			public const string Script= Unwritten.Script;
		}

		public class Ipa
		{
			public const string VariantSubtag = "fonipa";
			public const string PhonemicPrivateUseSubtag = "x-emic";
			public const string PhoneticPrivateUseSubtag = "x-etic";
		}
	}
}<|MERGE_RESOLUTION|>--- conflicted
+++ resolved
@@ -1,14 +1,9 @@
 using System;
 using System.Collections.Generic;
 using System.ComponentModel;
-<<<<<<< HEAD
-using System.Text;
-using Palaso.Keyboarding;
-=======
 using System.Linq;
 using System.Text.RegularExpressions;
 using Palaso.Code;
->>>>>>> 30ba1c6b
 using Palaso.WritingSystems.Collation;
 
 namespace Palaso.WritingSystems
@@ -73,7 +68,7 @@
 
 		private string _defaultFontName;
 		private float _defaultFontSize;
-		private KeyboardDescriptor _keyboard;
+		private string _keyboard;
 
 		private SortRulesType _sortUsing;
 		private string _sortRules;
@@ -90,16 +85,9 @@
 		public WritingSystemDefinition()
 		{
 			_sortUsing = SortRulesType.DefaultOrdering;
-<<<<<<< HEAD
-			Modified = false;
-			IsLegacyEncoded = false;
-			_keyboard = KeyboardDescriptor.DefaultKeyboard;
-		   // _defaultFontSize = 10; //arbitrary
-=======
 			_isUnicodeEncoded = true;
 			_rfcTag = new RFC5646Tag();
 			UpdateIdFromRfcTag();
->>>>>>> 30ba1c6b
 		}
 
 		/// <summary>
@@ -324,10 +312,6 @@
 				if (value)
 				{
 					IpaStatus = IpaStatusChoices.NotIpa;
-<<<<<<< HEAD
-					Keyboard = KeyboardDescriptor.DefaultKeyboard;
-					Variant = _variant + "-Zxxx";
-=======
 					Keyboard = string.Empty;
 					if(Language == "")
 					{
@@ -340,7 +324,6 @@
 				{
 					_rfcTag.Script = String.Empty;
 					_rfcTag.RemoveFromPrivateUse(WellKnownSubTags.Audio.PrivateUseSubtag);
->>>>>>> 30ba1c6b
 				}
 				Modified = true;
 				UpdateIdFromRfcTag();
@@ -908,9 +891,6 @@
 			}
 		}
 
-<<<<<<< HEAD
-		public KeyboardDescriptor Keyboard
-=======
 		/// <summary>
 		/// enforcing a minimum on _defaultFontSize, while reasonable, just messed up too many IO unit tests
 		/// </summary>
@@ -926,20 +906,18 @@
 		/// The preferred keyboard to use to generate data encoded in this writing system.
 		/// </summary>
 		virtual public string Keyboard
->>>>>>> 30ba1c6b
-		{
-			get
-			{
+		{
+			get
+			{
+				if(String.IsNullOrEmpty(_keyboard))
+				{
+					return "";
+				}
 				return _keyboard;
 			}
 			set
 			{
-				if(value == null)
-				{
-					_keyboard = KeyboardDescriptor.DefaultKeyboard;
-				}
-				_keyboard = value;
-				Modified = true;
+				UpdateString(ref _keyboard, value);
 			}
 		}
 
