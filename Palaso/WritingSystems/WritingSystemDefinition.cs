--- conflicted
+++ resolved
@@ -258,20 +258,7 @@
 		{
 			get
 			{
-<<<<<<< HEAD
-				string variantToReturn = _rfcTag.Variant;
-				if (!String.IsNullOrEmpty(variantToReturn))
-				{
-					variantToReturn += "-";
-				}
-				if (_rfcTag.HasPrivateUse)
-				{
-					variantToReturn += _rfcTag.PrivateUse;
-				}
-=======
-				string variantToReturn = "";
-				variantToReturn = GetConcatenatedVariantAndPrivateUseFromTag(_rfcTag);
->>>>>>> 33369675
+				string variantToReturn = GetConcatenatedVariantAndPrivateUseFromTag(_rfcTag);
 				return variantToReturn;
 			}
 			set
@@ -307,20 +294,16 @@
 
 		private static string GetConcatenatedVariantAndPrivateUseFromTag(RFC5646Tag tag)
 		{
-			string variantToReturn = "";
-			if (tag.HasVariant && !tag.HasPrivateUse)
-			{
-				variantToReturn = tag.Variant;
-			}
-			else if(tag.HasPrivateUse && !tag.HasVariant)
-			{
-				variantToReturn = tag.PrivateUse;
-			}
-			else if(tag.HasVariant && tag.HasPrivateUse)
-			{
-				variantToReturn = tag.Variant + "-" + tag.PrivateUse;
-			}
-			return variantToReturn;
+				string variantToReturn = tag.Variant;
+				if (!String.IsNullOrEmpty(variantToReturn))
+				{
+					variantToReturn += "-";
+				}
+				if (tag.HasPrivateUse)
+				{
+					variantToReturn += tag.PrivateUse;
+				}
+				return variantToReturn;
 		}
 
 		private void CheckVariantAndScriptRules()
@@ -845,10 +828,7 @@
 		{
 			return new WritingSystemDefinition(language, script, region, variantAndPrivateUse, string.Empty, false);
 		}
-<<<<<<< HEAD
-
-=======
->>>>>>> 33369675
+
 	}
 
 	public enum IpaStatusChoices
