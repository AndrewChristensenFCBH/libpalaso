using System;
using System.Collections.Generic;
using System.Collections.Specialized;
using System.ComponentModel;
using System.Diagnostics;
using System.Globalization;
using System.IO;
using System.Linq;
using System.Reflection;
using System.Runtime.InteropServices;
using System.Text;
using Palaso.Reporting;
using RestSharp;


namespace Palaso.Reporting
{
	public interface IErrorReporter
	{
		void ReportFatalException(Exception e);
		ErrorResult NotifyUserOfProblem(IRepeatNoticePolicy policy,
										string alternateButton1Label,
										ErrorResult resultIfAlternateButtonPressed,
										string message);
		void ReportNonFatalException(Exception exception, IRepeatNoticePolicy policy);
		void ReportNonFatalExceptionWithMessage(Exception error, string message, params object[] args);
		void ReportNonFatalMessageWithStackTrace(string message, params object[] args);
		void ReportFatalMessageWithStackTrace(string message, object[] args);
	}

	public enum ErrorResult
	{
		None,
		OK,
		Cancel,
		Abort,
		Retry,
		Ignore,
		Yes,
		No
	}

	public class ErrorReport
	{
<<<<<<< HEAD
		private static IErrorReporter _errorReporter = new ConsoleErrorReporter();
		private static string _parseDotComApplicationId;
		private static string _parseDotComRestApiKey;
=======
		private static IErrorReporter _errorReporter;
>>>>>>> 6e8e74c8

		//We removed all references to Winforms from Palaso.dll but our error reporting relied heavily on it.
		//Not wanting to break existing applications we have now added this class initializer which will
		//look for a reference to PalasoUIWindowsForms in the consuming app and if it exists instantiate the
		//WinformsErrorReporter from there through Reflection. otherwise we will simply use a console
		//error reporter
		static ErrorReport()
		{
			_errorReporter = ExceptionHandler.GetObjectFromPalasoUiWindowsForms<IErrorReporter>() ?? new ConsoleErrorReporter();
		}


		/// <summary>
		///
		/// </summary>
		/// <param name="appUrl">This isn't actualy used, but it's required so that people reading the client's code can tell where the data is going (they'd still need permission to access it)</param>
		/// <param name="parseDotComApplicationId"></param>
		/// <param name="parseDotComRestApiKey"></param>
		public static void SetUpForParseDotCom(string appUrl, string parseDotComApplicationId, string parseDotComRestApiKey)
		{
			_parseDotComApplicationId = parseDotComApplicationId;
			_parseDotComRestApiKey = parseDotComRestApiKey;
		}

		/// <summary>
		/// Use this method if you want to override the default IErrorReporter.
		/// This method should normally be called only once at application startup.
		/// </summary>
		public static void SetErrorReporter(IErrorReporter reporter)
		{
			_errorReporter = reporter ?? new ConsoleErrorReporter();
		}

		protected static string s_emailAddress = null;
		protected static string s_emailSubject = "Exception Report";

		/// <summary>
		/// a list of name, string value pairs that will be included in the details of the error report.
		/// </summary>
		private static StringDictionary s_properties =
			new StringDictionary();

		private static bool s_isOkToInteractWithUser = true;
		private static bool s_justRecordNonFatalMessagesForTesting=false;
		private static string s_previousNonFatalMessage;
		private static Exception s_previousNonFatalException;

		public static void Init(string emailAddress)
		{
			s_emailAddress = emailAddress;
			AddStandardProperties();
		}

		/// ------------------------------------------------------------------------------------
		/// <summary>
		///
		/// </summary>
		/// <param name="error"></param>
		/// <returns></returns>
		/// ------------------------------------------------------------------------------------
		public static string GetExceptionText(Exception error)
		{
			StringBuilder subject = new StringBuilder();
			subject.AppendFormat("Exception: {0}", error.Message);

			StringBuilder txt = new StringBuilder();

			txt.Append("Msg: ");
			txt.Append(error.Message);

			try
			{
				if (error is COMException)
				{
					txt.Append("\r\nCOM message: ");
					txt.Append(new Win32Exception(((COMException) error).ErrorCode).Message);
				}
			}
			catch {}

			try
			{
				txt.Append("\r\nSource: ");
				txt.Append(error.Source);
				subject.AppendFormat(" in {0}", error.Source);
			}
			catch {}

			try
			{
				if (error.TargetSite != null)
				{
					txt.Append("\r\nAssembly: ");
					txt.Append(error.TargetSite.DeclaringType.Assembly.FullName);
				}
			}
			catch {}

			try
			{
				txt.Append("\r\nStack: ");
				txt.Append(error.StackTrace);
			}
			catch {}

			s_emailSubject = subject.ToString();

			txt.Append("\r\n");
			return txt.ToString();
		}

		public static string GetVersionForErrorReporting()
		{
			Assembly assembly = Assembly.GetEntryAssembly();
			if (assembly != null)
			{
				string version = VersionNumberString;

				version += " (apparent build date: ";
				try
				{
					string path = assembly.CodeBase.Replace(@"file:///", "");
					version += File.GetLastWriteTimeUtc(path).Date.ToShortDateString() + ")";
				}
				catch
				{
					version += "???";
				}

#if DEBUG
				version += "  (Debug version)";
#endif
				return version;
			}
			return "unknown";
		}

		public static object GetAssemblyAttribute(Type attributeType)
		{
			Assembly assembly = Assembly.GetEntryAssembly();
			if (assembly != null)
			{
				object[] attributes =
					assembly.GetCustomAttributes(attributeType, false);
				if (attributes != null && attributes.Length > 0)
				{
					return attributes[0];
				}
			}
			return null;
		}

		public static string VersionNumberString
		{
			get
			{
/*                object attr = GetAssemblyAttribute(typeof (AssemblyFileVersionAttribute));
				if (attr != null)
				{
					return ((AssemblyFileVersionAttribute) attr).Version;
				}
				return Application.ProductVersion;
 */
				var ver = Assembly.GetEntryAssembly().GetName().Version;
				return String.Format("Version {0}.{1}.{2}", ver.Major, ver.Minor, ver.Build);
			}
		}

		public static string UserFriendlyVersionString
		{
			get
			{
				var asm = Assembly.GetEntryAssembly();
				var ver = asm.GetName().Version;
				var file = asm.CodeBase.Replace("file:", String.Empty);
				file = file.TrimStart('/');
				var fi = new FileInfo(file);

				return String.Format(
					"Version {0}.{1}.{2} Built on {3}",
					ver.Major,
					ver.Minor,
					ver.Build,
					fi.CreationTime.ToString("dd-MMM-yyyy")
				);
			}
		}

//        /// ------------------------------------------------------------------------------------
//        /// <summary>
//        ///make this false during automated testing
//        /// </summary>
//        /// ------------------------------------------------------------------------------------
//        public static bool OkToInteractWithUser
//        {
//            set { s_isOkToInteractWithUser = value; }
//            get { return s_isOkToInteractWithUser; }
//        }

		/// <summary>
		/// this overrides OkToInteractWithUser
		/// The test can then retrieve from PreviousNonFatalMessage
		/// </summary>
//        public static bool JustRecordNonFatalMessagesForTesting
//        {
//            set { s_justRecordNonFatalMessagesForTesting = value; }
//            get { return s_justRecordNonFatalMessagesForTesting; }
//        }

		/// <summary>
		/// for unit test
		/// </summary>
//        public static string PreviousNonFatalMessage
//        {
//            get { return s_previousNonFatalMessage; }
//        }

		/// <summary>
		/// use this in unit tests to cleanly check that a message would have been shown.
		/// E.g.  using (new Palaso.Reporting.ErrorReport.NonFatalErrorReportExpected()) {...}
		/// </summary>
		public class NonFatalErrorReportExpected :IDisposable
		{
			private readonly bool previousJustRecordNonFatalMessagesForTesting;
			public NonFatalErrorReportExpected()
			{
				previousJustRecordNonFatalMessagesForTesting = s_justRecordNonFatalMessagesForTesting;
				s_justRecordNonFatalMessagesForTesting = true;
				s_previousNonFatalMessage = null;//this is a static, so a previous unit test could have filled it with something (yuck)
			}
			public void Dispose()
			{
				s_justRecordNonFatalMessagesForTesting= previousJustRecordNonFatalMessagesForTesting;
				if (s_previousNonFatalException == null &&  s_previousNonFatalMessage == null)
					throw new Exception("Non Fatal Error Report was expected but wasn't generated.");
				s_previousNonFatalMessage = null;
			}
			/// <summary>
			/// use this to check the actual contents of the message that was triggered
			/// </summary>
			public string Message
			{
				get { return s_previousNonFatalMessage; }
			}
		}

		/// <summary>
		/// set this property if you want the dialog to offer to create an e-mail message.
		/// </summary>
		public static string EmailAddress
		{
			set { s_emailAddress = value; }
			get { return s_emailAddress; }
		}

		/// <summary>
		/// set this property if you want something other than the default e-mail subject
		/// </summary>
		public static string EmailSubject
		{
			set { s_emailSubject = value; }
			get { return s_emailSubject; }
		}

		/// <summary>
		/// a list of name, string value pairs that will be included in the details of the error report.
		/// </summary>
		public static StringDictionary Properties
		{
			get
			{
				return s_properties;
			}
			set
			{
				s_properties = value;
			}
		}

		public static bool IsOkToInteractWithUser
		{
			get
			{
				return s_isOkToInteractWithUser;
			}
			set
			{
				s_isOkToInteractWithUser = value;
			}
		}

		/// ------------------------------------------------------------------------------------
		/// <summary>
		///	add a property that he would like included in any bug reports created by this application.
		/// </summary>
		/// ------------------------------------------------------------------------------------
		public static void AddProperty(string label, string contents)
		{
			//avoid an error if the user changes the value of something,
			//which happens in FieldWorks, for example, when you change the language project.
			if (s_properties.ContainsKey(label))
			{
				s_properties.Remove(label);
			}

			s_properties.Add(label, contents);
		}

		public static void AddStandardProperties()
		{
			AddProperty("Version", GetVersionForErrorReporting());
			AddProperty("CommandLine", Environment.CommandLine);
			AddProperty("CurrentDirectory", Environment.CurrentDirectory);
			AddProperty("MachineName", Environment.MachineName);
			AddProperty("OSVersion", GetOperatingSystemLabel());
			AddProperty("DotNetVersion", Environment.Version.ToString());
			AddProperty("WorkingSet", Environment.WorkingSet.ToString());
			AddProperty("UserDomainName", Environment.UserDomainName);
			AddProperty("UserName", Environment.UserName);
			AddProperty("Culture", CultureInfo.CurrentCulture.ToString());
		}

		class Version
		{
			private readonly PlatformID _platform;
			private readonly int _major;
			private readonly int _minor;
			public string Label { get; private set; }

			public Version(PlatformID platform, int minor, int major,  string label)
			{
				_platform = platform;
				_major = major;
				_minor = minor;
				Label = label;
			}
			public bool Match(OperatingSystem os)
			{
				return os.Version.Minor == _minor &&
					   os.Version.Major == _major &&
					   os.Platform == _platform;
			}
		}

		public static string GetOperatingSystemLabel()
		{
			if(Environment.OSVersion.Platform == PlatformID.Unix)
			{
				var startInfo = new ProcessStartInfo("lsb_release", "-si -sr -sc");
				startInfo.RedirectStandardOutput = true;
				startInfo.UseShellExecute = false;
				var proc = new Process { StartInfo = startInfo };
				try
				{
					proc.Start();
					proc.WaitForExit(500);
					if(proc.ExitCode == 0)
					{
						var si = proc.StandardOutput.ReadLine();
						var sr = proc.StandardOutput.ReadLine();
						var sc = proc.StandardOutput.ReadLine();
						return String.Format("{0} {1} {2}", si, sr, sc);
					}
				}
				catch(Exception)
				{ /*lsb_release should work on all supported versions but fall back to the OSVersion.VersionString */ }
			}
			else
			{
			var list = new List<Version>();
<<<<<<< HEAD
			list.Add(new Version(PlatformID.Win32NT,0,5, "Windows 2000"));
			list.Add(new Version(PlatformID.Win32NT, 1, 5, "Windows XP"));
			list.Add(new Version(PlatformID.Win32NT, 0, 6, "Vista"));
			list.Add(new Version(PlatformID.Win32NT, 1, 6, "Windows 7"));
=======
			list.Add(new Version(System.PlatformID.Win32NT,0,5, "Windows 2000"));
			list.Add(new Version(System.PlatformID.Win32NT, 1, 5, "Windows XP"));
			list.Add(new Version(System.PlatformID.Win32NT, 0, 6, "Vista"));
			list.Add(new Version(System.PlatformID.Win32NT, 1, 6, "Windows 7"));
			list.Add(new Version(System.PlatformID.Win32NT, 2, 6, "Windows 8"));
>>>>>>> 6e8e74c8
			foreach (var version in list)
			{
				if(version.Match(Environment.OSVersion))
					return version.Label + " " + Environment.OSVersion.ServicePack;
			}
<<<<<<< HEAD
			return Environment.OSVersion.VersionString;
=======
			}
			return System.Environment.OSVersion.VersionString;
>>>>>>> 6e8e74c8
		}

		/// ------------------------------------------------------------------------------------
		/// <summary>
		///
		/// </summary>
		/// <returns></returns>
		/// ------------------------------------------------------------------------------------
		public static string GetHiearchicalExceptionInfo(Exception error, ref Exception innerMostException)
		{
			string x = GetExceptionText(error);

			if (error.InnerException != null)
			{
				innerMostException = error.InnerException;

				x += "**Inner Exception:\r\n";
				x += GetHiearchicalExceptionInfo(error.InnerException, ref innerMostException);
			}
			return x;
		}

		public static void ReportFatalException(Exception error)
		{
			UsageReporter.ReportException(true, null, error, null);
			SendExceptionToParseDotCom(true,"",error,"");
			_errorReporter.ReportFatalException(error);
		}

		/// <summary>
		/// Put up a message box, unless OkToInteractWithUser is false, in which case throw an Appliciation Exception.
		/// This will not report the problem to the developer.  Use one of the "report" methods for that.
		/// </summary>
		public static void NotifyUserOfProblem(string message, params object[] args)
		{
			NotifyUserOfProblem(new ShowAlwaysPolicy(), message, args);
		}

		public static ErrorResult NotifyUserOfProblem(IRepeatNoticePolicy policy, string messageFmt, params object[] args)
		{
			return NotifyUserOfProblem(policy, null, default(ErrorResult), messageFmt, args);
		}

		public static void NotifyUserOfProblem(Exception error, string messageFmt, params object[] args)
		{
			NotifyUserOfProblem(new ShowAlwaysPolicy(), error, messageFmt, args);
		}

		public static void NotifyUserOfProblem(IRepeatNoticePolicy policy, Exception error, string messageFmt, params object[] args)
		{
			var result = NotifyUserOfProblem(policy, "Details", ErrorResult.Yes, messageFmt, args);
			var userMessage = String.Format(messageFmt, args);
			if (result == ErrorResult.Yes)
			{
				ReportNonFatalExceptionWithMessage(error, userMessage);
			}

			UsageReporter.ReportException(false, null, error, userMessage);
			SendExceptionToParseDotCom(false, "", error, userMessage);
		}

		public static ErrorResult NotifyUserOfProblem(IRepeatNoticePolicy policy,
									string alternateButton1Label,
									ErrorResult resultIfAlternateButtonPressed,
									string messageFmt,
									params object[] args)
		{
			var message = String.Format(messageFmt, args);
			if (s_justRecordNonFatalMessagesForTesting)
			{
				s_previousNonFatalMessage = message;
				return ErrorResult.OK;
			}
			return _errorReporter.NotifyUserOfProblem(policy, alternateButton1Label, resultIfAlternateButtonPressed, message);
		}

		/// <summary>
		/// Bring up a "yellow box" that let's them send in a report, then return to the program.
		/// </summary>
		public static void ReportNonFatalExceptionWithMessage(Exception error, string message, params object[] args)
		{
			_errorReporter.ReportNonFatalExceptionWithMessage(error, message, args);
		}

		/// <summary>
		/// Bring up a "yellow box" that let's them send in a report, then return to the program.
		/// Use this one only when you don't have an exception (else you're not reporting the exception's message)
		/// </summary>
		public static void ReportNonFatalMessageWithStackTrace(string message, params object[] args)
		{
			_errorReporter.ReportNonFatalMessageWithStackTrace(message, args);
		}
		/// <summary>
		/// Bring up a "green box" that let's them send in a report, then exit.
		/// </summary>
		public static void ReportFatalMessageWithStackTrace(string message, params object[] args)
		{
			_errorReporter.ReportFatalMessageWithStackTrace(message, args);
		}

		/// <summary>
		/// Bring up a "yellow box" that lets them send in a report, then return to the program.
		/// </summary>
		public static void ReportNonFatalException(Exception exception)
		{
			ReportNonFatalException(exception, new ShowAlwaysPolicy());
		}

		/// <summary>
		/// Allow user to report an exception even though the program doesn't need to exit
		/// </summary>
		public static void ReportNonFatalException(Exception exception, IRepeatNoticePolicy policy)
		{
			if (s_justRecordNonFatalMessagesForTesting)
			{
				s_previousNonFatalException = exception;
				return;
			}
			_errorReporter.ReportNonFatalException(exception, policy);
			 UsageReporter.ReportException(false, null, exception, null);
			 SendExceptionToParseDotCom(false, "", exception, "");
		}

		/// <summary>
		/// this is for interacting with test code which doesn't want to allow an actual UI
		/// </summary>
		public class ProblemNotificationSentToUserException : ApplicationException
		{
			public ProblemNotificationSentToUserException(string message) : base(message) {}
		}

		/// <summary>
		/// this is for interacting with test code which doesn't want to allow an actual UI
		/// </summary>
		public class NonFatalExceptionWouldHaveBeenMessageShownToUserException : ApplicationException
		{
			public NonFatalExceptionWouldHaveBeenMessageShownToUserException(Exception e)  : base(e.Message, e) { }
		}

		public static string GetEnvironmentDetails()
		{
			StringBuilder builder = new StringBuilder();
			builder.AppendLine("--Error Reporting Properties--");
			foreach (string label in Properties.Keys)
			{
				builder.AppendLine(label + ": " + Properties[label]);
			}
			return builder.ToString();
		}
		public static string GetLogOfEventsBeforeError()
		{
			StringBuilder builder = new StringBuilder();
			builder.AppendLine(Environment.NewLine + "--Log--");
			try
			{
				builder.AppendLine(Logger.LogText);
			}
			catch (Exception err)
			{
				//We have more than one report of dieing while logging an exception.
				builder.AppendLine("****Could not read from log: " + err.Message);
			}
			return builder.ToString();
		}

		public static void SendExceptionToParseDotCom(bool wasFatal, string theCommandOrOtherContext, Exception error, string messageUserSaw)
		{
			try
			{
				if (String.IsNullOrEmpty(_parseDotComApplicationId) || String.IsNullOrEmpty(_parseDotComRestApiKey))
					return;

				var request = new RestRequest("/1/classes/Exception", Method.POST);
				request.AddHeader("X-Parse-Application-Id", _parseDotComApplicationId);

				request.AddHeader("X-Parse-REST-API-Key", _parseDotComRestApiKey);
				request.RequestFormat = DataFormat.Json;

				request.AddBody(new
									{
										app = UsageReporter.AppNameToUseInReporting,
										fatal = wasFatal,
										commandOrOtherContext = theCommandOrOtherContext,
										version = VersionNumberString,
										area = UsageReporter.MostRecentArea,
										userMessage = messageUserSaw,
										exceptionMessage = error==null? "no exception" : error.Message,
										stack = error == null ? "no exception" : error.StackTrace,
										environment = GetEnvironmentDetails(),
										log = GetLogOfEventsBeforeError()
									});
				var client = new RestClient("https://api.parse.com:443");
				client.ExecuteAsync(request, (resp) => Debug.WriteLine("***Parse.com: "+resp.Content));

			}
			catch (Exception)
			{
#if DEBUG
				throw;
#endif
			}
		}
	}

	public interface IRepeatNoticePolicy
	{
		bool ShouldShowErrorReportDialog(Exception exception);
		bool ShouldShowMessage(string message);
		string ReoccurenceMessage
		{ get;
		}
	}

	public class ShowAlwaysPolicy :IRepeatNoticePolicy
	{
		public bool ShouldShowErrorReportDialog(Exception exception)
		{
			return true;
		}

		public bool ShouldShowMessage(string message)
		{
			return true;
		}

		public string ReoccurenceMessage
		{
			get { return string.Empty; }
		}
	}

	public class ShowOncePerSessionBasedOnExactMessagePolicy :IRepeatNoticePolicy
	{
		private static List<string> _alreadyReportedMessages = new List<string>();

		public bool ShouldShowErrorReportDialog(Exception exception)
		{
			return ShouldShowMessage(exception.Message);
		}

		public bool ShouldShowMessage(string message)
		{
			 if(_alreadyReportedMessages.Contains(message))
				return false;
			_alreadyReportedMessages.Add(message);
			return true;
		}

		public string ReoccurenceMessage
		{
			get { return "This message will not be shown again this session."; }
		}

		public static void Reset()
		{
			_alreadyReportedMessages.Clear();
		}
	}
}<|MERGE_RESOLUTION|>--- conflicted
+++ resolved
@@ -10,7 +10,6 @@
 using System.Runtime.InteropServices;
 using System.Text;
 using Palaso.Reporting;
-using RestSharp;
 
 
 namespace Palaso.Reporting
@@ -42,13 +41,7 @@
 
 	public class ErrorReport
 	{
-<<<<<<< HEAD
-		private static IErrorReporter _errorReporter = new ConsoleErrorReporter();
-		private static string _parseDotComApplicationId;
-		private static string _parseDotComRestApiKey;
-=======
 		private static IErrorReporter _errorReporter;
->>>>>>> 6e8e74c8
 
 		//We removed all references to Winforms from Palaso.dll but our error reporting relied heavily on it.
 		//Not wanting to break existing applications we have now added this class initializer which will
@@ -60,19 +53,6 @@
 			_errorReporter = ExceptionHandler.GetObjectFromPalasoUiWindowsForms<IErrorReporter>() ?? new ConsoleErrorReporter();
 		}
 
-
-		/// <summary>
-		///
-		/// </summary>
-		/// <param name="appUrl">This isn't actualy used, but it's required so that people reading the client's code can tell where the data is going (they'd still need permission to access it)</param>
-		/// <param name="parseDotComApplicationId"></param>
-		/// <param name="parseDotComRestApiKey"></param>
-		public static void SetUpForParseDotCom(string appUrl, string parseDotComApplicationId, string parseDotComRestApiKey)
-		{
-			_parseDotComApplicationId = parseDotComApplicationId;
-			_parseDotComRestApiKey = parseDotComRestApiKey;
-		}
-
 		/// <summary>
 		/// Use this method if you want to override the default IErrorReporter.
 		/// This method should normally be called only once at application startup.
@@ -99,7 +79,7 @@
 		public static void Init(string emailAddress)
 		{
 			s_emailAddress = emailAddress;
-			AddStandardProperties();
+			ErrorReport.AddStandardProperties();
 		}
 
 		/// ------------------------------------------------------------------------------------
@@ -213,7 +193,7 @@
 				return Application.ProductVersion;
  */
 				var ver = Assembly.GetEntryAssembly().GetName().Version;
-				return String.Format("Version {0}.{1}.{2}", ver.Major, ver.Minor, ver.Build);
+				return string.Format("Version {0}.{1}.{2}", ver.Major, ver.Minor, ver.Build);
 			}
 		}
 
@@ -223,11 +203,11 @@
 			{
 				var asm = Assembly.GetEntryAssembly();
 				var ver = asm.GetName().Version;
-				var file = asm.CodeBase.Replace("file:", String.Empty);
+				var file = asm.CodeBase.Replace("file:", string.Empty);
 				file = file.TrimStart('/');
 				var fi = new FileInfo(file);
 
-				return String.Format(
+				return string.Format(
 					"Version {0}.{1}.{2} Built on {3}",
 					ver.Major,
 					ver.Minor,
@@ -359,7 +339,7 @@
 
 		public static void AddStandardProperties()
 		{
-			AddProperty("Version", GetVersionForErrorReporting());
+			AddProperty("Version", ErrorReport.GetVersionForErrorReporting());
 			AddProperty("CommandLine", Environment.CommandLine);
 			AddProperty("CurrentDirectory", Environment.CurrentDirectory);
 			AddProperty("MachineName", Environment.MachineName);
@@ -419,29 +399,18 @@
 			else
 			{
 			var list = new List<Version>();
-<<<<<<< HEAD
-			list.Add(new Version(PlatformID.Win32NT,0,5, "Windows 2000"));
-			list.Add(new Version(PlatformID.Win32NT, 1, 5, "Windows XP"));
-			list.Add(new Version(PlatformID.Win32NT, 0, 6, "Vista"));
-			list.Add(new Version(PlatformID.Win32NT, 1, 6, "Windows 7"));
-=======
 			list.Add(new Version(System.PlatformID.Win32NT,0,5, "Windows 2000"));
 			list.Add(new Version(System.PlatformID.Win32NT, 1, 5, "Windows XP"));
 			list.Add(new Version(System.PlatformID.Win32NT, 0, 6, "Vista"));
 			list.Add(new Version(System.PlatformID.Win32NT, 1, 6, "Windows 7"));
 			list.Add(new Version(System.PlatformID.Win32NT, 2, 6, "Windows 8"));
->>>>>>> 6e8e74c8
 			foreach (var version in list)
 			{
-				if(version.Match(Environment.OSVersion))
+				if(version.Match(System.Environment.OSVersion))
 					return version.Label + " " + Environment.OSVersion.ServicePack;
 			}
-<<<<<<< HEAD
-			return Environment.OSVersion.VersionString;
-=======
 			}
 			return System.Environment.OSVersion.VersionString;
->>>>>>> 6e8e74c8
 		}
 
 		/// ------------------------------------------------------------------------------------
@@ -452,7 +421,7 @@
 		/// ------------------------------------------------------------------------------------
 		public static string GetHiearchicalExceptionInfo(Exception error, ref Exception innerMostException)
 		{
-			string x = GetExceptionText(error);
+			string x = ErrorReport.GetExceptionText(error);
 
 			if (error.InnerException != null)
 			{
@@ -467,7 +436,6 @@
 		public static void ReportFatalException(Exception error)
 		{
 			UsageReporter.ReportException(true, null, error, null);
-			SendExceptionToParseDotCom(true,"",error,"");
 			_errorReporter.ReportFatalException(error);
 		}
 
@@ -493,14 +461,12 @@
 		public static void NotifyUserOfProblem(IRepeatNoticePolicy policy, Exception error, string messageFmt, params object[] args)
 		{
 			var result = NotifyUserOfProblem(policy, "Details", ErrorResult.Yes, messageFmt, args);
-			var userMessage = String.Format(messageFmt, args);
 			if (result == ErrorResult.Yes)
 			{
-				ReportNonFatalExceptionWithMessage(error, userMessage);
-			}
-
-			UsageReporter.ReportException(false, null, error, userMessage);
-			SendExceptionToParseDotCom(false, "", error, userMessage);
+				ErrorReport.ReportNonFatalExceptionWithMessage(error, string.Format(messageFmt, args));
+			}
+
+			UsageReporter.ReportException(false, null, error, String.Format(messageFmt, args));
 		}
 
 		public static ErrorResult NotifyUserOfProblem(IRepeatNoticePolicy policy,
@@ -509,7 +475,7 @@
 									string messageFmt,
 									params object[] args)
 		{
-			var message = String.Format(messageFmt, args);
+			var message = string.Format(messageFmt, args);
 			if (s_justRecordNonFatalMessagesForTesting)
 			{
 				s_previousNonFatalMessage = message;
@@ -557,12 +523,11 @@
 		{
 			if (s_justRecordNonFatalMessagesForTesting)
 			{
-				s_previousNonFatalException = exception;
+				ErrorReport.s_previousNonFatalException = exception;
 				return;
 			}
 			_errorReporter.ReportNonFatalException(exception, policy);
 			 UsageReporter.ReportException(false, null, exception, null);
-			 SendExceptionToParseDotCom(false, "", exception, "");
 		}
 
 		/// <summary>
@@ -581,69 +546,7 @@
 			public NonFatalExceptionWouldHaveBeenMessageShownToUserException(Exception e)  : base(e.Message, e) { }
 		}
 
-		public static string GetEnvironmentDetails()
-		{
-			StringBuilder builder = new StringBuilder();
-			builder.AppendLine("--Error Reporting Properties--");
-			foreach (string label in Properties.Keys)
-			{
-				builder.AppendLine(label + ": " + Properties[label]);
-			}
-			return builder.ToString();
-		}
-		public static string GetLogOfEventsBeforeError()
-		{
-			StringBuilder builder = new StringBuilder();
-			builder.AppendLine(Environment.NewLine + "--Log--");
-			try
-			{
-				builder.AppendLine(Logger.LogText);
-			}
-			catch (Exception err)
-			{
-				//We have more than one report of dieing while logging an exception.
-				builder.AppendLine("****Could not read from log: " + err.Message);
-			}
-			return builder.ToString();
-		}
-
-		public static void SendExceptionToParseDotCom(bool wasFatal, string theCommandOrOtherContext, Exception error, string messageUserSaw)
-		{
-			try
-			{
-				if (String.IsNullOrEmpty(_parseDotComApplicationId) || String.IsNullOrEmpty(_parseDotComRestApiKey))
-					return;
-
-				var request = new RestRequest("/1/classes/Exception", Method.POST);
-				request.AddHeader("X-Parse-Application-Id", _parseDotComApplicationId);
-
-				request.AddHeader("X-Parse-REST-API-Key", _parseDotComRestApiKey);
-				request.RequestFormat = DataFormat.Json;
-
-				request.AddBody(new
-									{
-										app = UsageReporter.AppNameToUseInReporting,
-										fatal = wasFatal,
-										commandOrOtherContext = theCommandOrOtherContext,
-										version = VersionNumberString,
-										area = UsageReporter.MostRecentArea,
-										userMessage = messageUserSaw,
-										exceptionMessage = error==null? "no exception" : error.Message,
-										stack = error == null ? "no exception" : error.StackTrace,
-										environment = GetEnvironmentDetails(),
-										log = GetLogOfEventsBeforeError()
-									});
-				var client = new RestClient("https://api.parse.com:443");
-				client.ExecuteAsync(request, (resp) => Debug.WriteLine("***Parse.com: "+resp.Content));
-
-			}
-			catch (Exception)
-			{
-#if DEBUG
-				throw;
-#endif
-			}
-		}
+
 	}
 
 	public interface IRepeatNoticePolicy
