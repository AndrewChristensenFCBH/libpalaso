﻿<Project Sdk="Microsoft.NET.Sdk">

  <PropertyGroup>
    <TargetFrameworks>net461</TargetFrameworks>
    <RootNamespace>SIL.TestUtilities.Tests</RootNamespace>
    <AssemblyName>SIL.TestUtilities.Tests</AssemblyName>
<<<<<<< HEAD
    <Configurations>Debug;Release</Configurations>
    <Description>Unit tests for SIL.TestUtilities</Description>
    <Company>SIL International</Company>
    <Authors>SIL International</Authors>
    <Product>libpalaso</Product>
    <Copyright>Copyright © 2010-2019 SIL International</Copyright>
    <OutputPath>../output/$(Configuration)</OutputPath>
    <SignAssembly>true</SignAssembly>
    <AssemblyOriginatorKeyFile>../palaso.snk</AssemblyOriginatorKeyFile>
    <IsPackable>false</IsPackable>
  </PropertyGroup>

=======
    <TargetFrameworkVersion>v4.6.1</TargetFrameworkVersion>
    <FileAlignment>512</FileAlignment>
  </PropertyGroup>
  <PropertyGroup Condition=" '$(Configuration)|$(Platform)' == 'Debug|AnyCPU' ">
    <PlatformTarget>AnyCPU</PlatformTarget>
    <DebugSymbols>true</DebugSymbols>
    <DebugType>full</DebugType>
    <Optimize>false</Optimize>
    <OutputPath>..\output\Debug\</OutputPath>
    <DefineConstants>DEBUG;TRACE</DefineConstants>
    <ErrorReport>prompt</ErrorReport>
    <WarningLevel>4</WarningLevel>
  </PropertyGroup>
  <PropertyGroup Condition=" '$(Configuration)|$(Platform)' == 'Release|AnyCPU' ">
    <PlatformTarget>AnyCPU</PlatformTarget>
    <DebugType>pdbonly</DebugType>
    <Optimize>true</Optimize>
    <OutputPath>..\output\Release\</OutputPath>
    <DefineConstants>TRACE</DefineConstants>
    <ErrorReport>prompt</ErrorReport>
    <WarningLevel>4</WarningLevel>
  </PropertyGroup>
  <PropertyGroup Condition=" '$(Configuration)|$(Platform)' == 'DebugMono|AnyCPU' ">
    <PlatformTarget>AnyCPU</PlatformTarget>
    <DebugSymbols>true</DebugSymbols>
    <DebugType>full</DebugType>
    <Optimize>false</Optimize>
    <OutputPath>..\output\DebugMono\</OutputPath>
    <DefineConstants>DEBUG;TRACE</DefineConstants>
    <ErrorReport>prompt</ErrorReport>
    <WarningLevel>4</WarningLevel>
  </PropertyGroup>
  <PropertyGroup Condition=" '$(Configuration)|$(Platform)' == 'ReleaseMono|AnyCPU' ">
    <PlatformTarget>AnyCPU</PlatformTarget>
    <DebugType>pdbonly</DebugType>
    <Optimize>true</Optimize>
    <OutputPath>..\output\ReleaseMono\</OutputPath>
    <DefineConstants>TRACE</DefineConstants>
    <ErrorReport>prompt</ErrorReport>
    <WarningLevel>4</WarningLevel>
  </PropertyGroup>
  <PropertyGroup Condition=" '$(Configuration)|$(Platform)' == 'Debug|x86' ">
    <DebugSymbols>true</DebugSymbols>
    <OutputPath>..\output\Debug\</OutputPath>
    <DefineConstants>DEBUG;TRACE</DefineConstants>
    <DebugType>full</DebugType>
    <PlatformTarget>x86</PlatformTarget>
    <ErrorReport>prompt</ErrorReport>
    <WarningLevel>4</WarningLevel>
    <Optimize>false</Optimize>
    <Prefer32Bit>false</Prefer32Bit>
  </PropertyGroup>
  <PropertyGroup Condition=" '$(Configuration)|$(Platform)' == 'Release|x86' ">
    <OutputPath>..\output\Release\</OutputPath>
    <DefineConstants>TRACE</DefineConstants>
    <Optimize>true</Optimize>
    <DebugType>pdbonly</DebugType>
    <PlatformTarget>x86</PlatformTarget>
    <ErrorReport>prompt</ErrorReport>
    <WarningLevel>4</WarningLevel>
    <Prefer32Bit>false</Prefer32Bit>
  </PropertyGroup>
  <PropertyGroup Condition=" '$(Configuration)|$(Platform)' == 'DebugMono|x86' ">
    <DebugSymbols>true</DebugSymbols>
    <OutputPath>..\output\DebugMono\</OutputPath>
    <DefineConstants>TRACE;DEBUG;MONO</DefineConstants>
    <DebugType>full</DebugType>
    <PlatformTarget>x86</PlatformTarget>
    <ErrorReport>prompt</ErrorReport>
    <WarningLevel>4</WarningLevel>
    <Optimize>false</Optimize>
    <Prefer32Bit>false</Prefer32Bit>
  </PropertyGroup>
  <PropertyGroup Condition=" '$(Configuration)|$(Platform)' == 'ReleaseMono|x86' ">
    <OutputPath>..\output\ReleaseMono\</OutputPath>
    <DefineConstants>TRACE;MONO</DefineConstants>
    <Optimize>true</Optimize>
    <DebugType>pdbonly</DebugType>
    <PlatformTarget>x86</PlatformTarget>
    <ErrorReport>prompt</ErrorReport>
    <WarningLevel>4</WarningLevel>
    <Prefer32Bit>false</Prefer32Bit>
  </PropertyGroup>
  <PropertyGroup Condition="'$(Configuration)|$(Platform)' == 'DebugStrongName|AnyCPU'">
    <DebugSymbols>true</DebugSymbols>
    <OutputPath>..\output\DebugStrongName\</OutputPath>
    <DefineConstants>TRACE;DEBUG;STRONG_NAME</DefineConstants>
    <DebugType>full</DebugType>
    <PlatformTarget>AnyCPU</PlatformTarget>
    <ErrorReport>prompt</ErrorReport>
    <CodeAnalysisRuleSet>MinimumRecommendedRules.ruleset</CodeAnalysisRuleSet>
    <Prefer32Bit>false</Prefer32Bit>
  </PropertyGroup>
  <PropertyGroup Condition="'$(Configuration)|$(Platform)' == 'DebugStrongName|x86'">
    <DebugSymbols>true</DebugSymbols>
    <OutputPath>..\output\DebugStrongName\</OutputPath>
    <DefineConstants>TRACE;DEBUG;STRONG_NAME</DefineConstants>
    <DebugType>full</DebugType>
    <PlatformTarget>x86</PlatformTarget>
    <ErrorReport>prompt</ErrorReport>
    <CodeAnalysisRuleSet>MinimumRecommendedRules.ruleset</CodeAnalysisRuleSet>
    <Prefer32Bit>false</Prefer32Bit>
  </PropertyGroup>
  <PropertyGroup Condition="'$(Configuration)|$(Platform)' == 'DebugMonoStrongName|AnyCPU'">
    <DebugSymbols>true</DebugSymbols>
    <OutputPath>..\output\DebugMonoStrongName\</OutputPath>
    <DefineConstants>TRACE;DEBUG;MONO;STRONG_NAME</DefineConstants>
    <DebugType>full</DebugType>
    <PlatformTarget>AnyCPU</PlatformTarget>
    <ErrorReport>prompt</ErrorReport>
    <CodeAnalysisRuleSet>MinimumRecommendedRules.ruleset</CodeAnalysisRuleSet>
    <Prefer32Bit>false</Prefer32Bit>
  </PropertyGroup>
  <PropertyGroup Condition="'$(Configuration)|$(Platform)' == 'DebugMonoStrongName|x86'">
    <DebugSymbols>true</DebugSymbols>
    <OutputPath>..\output\DebugMonoStrongName\</OutputPath>
    <DefineConstants>TRACE;DEBUG;MONO;STRONG_NAME</DefineConstants>
    <DebugType>full</DebugType>
    <PlatformTarget>x86</PlatformTarget>
    <ErrorReport>prompt</ErrorReport>
    <CodeAnalysisRuleSet>MinimumRecommendedRules.ruleset</CodeAnalysisRuleSet>
    <Prefer32Bit>false</Prefer32Bit>
  </PropertyGroup>
  <PropertyGroup Condition="'$(Configuration)|$(Platform)' == 'ReleaseStrongName|AnyCPU'">
    <OutputPath>..\output\ReleaseStrongName\</OutputPath>
    <DefineConstants>TRACE;STRONG_NAME</DefineConstants>
    <Optimize>true</Optimize>
    <DebugType>pdbonly</DebugType>
    <PlatformTarget>AnyCPU</PlatformTarget>
    <ErrorReport>prompt</ErrorReport>
    <CodeAnalysisRuleSet>MinimumRecommendedRules.ruleset</CodeAnalysisRuleSet>
    <Prefer32Bit>false</Prefer32Bit>
  </PropertyGroup>
  <PropertyGroup Condition="'$(Configuration)|$(Platform)' == 'ReleaseStrongName|x86'">
    <OutputPath>..\output\ReleaseStrongName\</OutputPath>
    <DefineConstants>TRACE;STRONG_NAME</DefineConstants>
    <Optimize>true</Optimize>
    <DebugType>pdbonly</DebugType>
    <PlatformTarget>x86</PlatformTarget>
    <ErrorReport>prompt</ErrorReport>
    <CodeAnalysisRuleSet>MinimumRecommendedRules.ruleset</CodeAnalysisRuleSet>
    <Prefer32Bit>false</Prefer32Bit>
  </PropertyGroup>
  <PropertyGroup Condition="'$(Configuration)|$(Platform)' == 'ReleaseMonoStrongName|AnyCPU'">
    <OutputPath>..\output\ReleaseMonoStrongName\</OutputPath>
    <DefineConstants>TRACE;MONO;STRONG_NAME</DefineConstants>
    <Optimize>true</Optimize>
    <DebugType>pdbonly</DebugType>
    <PlatformTarget>AnyCPU</PlatformTarget>
    <ErrorReport>prompt</ErrorReport>
    <CodeAnalysisRuleSet>MinimumRecommendedRules.ruleset</CodeAnalysisRuleSet>
    <Prefer32Bit>false</Prefer32Bit>
  </PropertyGroup>
  <PropertyGroup Condition="'$(Configuration)|$(Platform)' == 'ReleaseMonoStrongName|x86'">
    <OutputPath>..\output\ReleaseMonoStrongName</OutputPath>
    <DefineConstants>TRACE;MONO;STRONG_NAME</DefineConstants>
    <Optimize>true</Optimize>
    <DebugType>pdbonly</DebugType>
    <PlatformTarget>x86</PlatformTarget>
    <ErrorReport>prompt</ErrorReport>
    <CodeAnalysisRuleSet>MinimumRecommendedRules.ruleset</CodeAnalysisRuleSet>
    <Prefer32Bit>false</Prefer32Bit>
  </PropertyGroup>
  <PropertyGroup Condition="'$(Configuration)|$(Platform)' == 'Debug|x64'">
    <DebugSymbols>true</DebugSymbols>
    <OutputPath>..\output\Debug</OutputPath>
    <DefineConstants>DEBUG;TRACE</DefineConstants>
    <DebugType>full</DebugType>
    <PlatformTarget>x64</PlatformTarget>
    <ErrorReport>prompt</ErrorReport>
    <CodeAnalysisRuleSet>MinimumRecommendedRules.ruleset</CodeAnalysisRuleSet>
  </PropertyGroup>
  <PropertyGroup Condition="'$(Configuration)|$(Platform)' == 'Release|x64'">
    <OutputPath>..\output\Release</OutputPath>
    <DefineConstants>TRACE</DefineConstants>
    <Optimize>true</Optimize>
    <DebugType>pdbonly</DebugType>
    <PlatformTarget>x64</PlatformTarget>
    <ErrorReport>prompt</ErrorReport>
    <CodeAnalysisRuleSet>MinimumRecommendedRules.ruleset</CodeAnalysisRuleSet>
  </PropertyGroup>
  <PropertyGroup Condition="'$(Configuration)|$(Platform)' == 'DebugMono|x64'">
    <DebugSymbols>true</DebugSymbols>
    <OutputPath>..\output\DebugMono</OutputPath>
    <DefineConstants>TRACE;DEBUG;MONO</DefineConstants>
    <DebugType>full</DebugType>
    <PlatformTarget>x64</PlatformTarget>
    <ErrorReport>prompt</ErrorReport>
    <CodeAnalysisRuleSet>MinimumRecommendedRules.ruleset</CodeAnalysisRuleSet>
  </PropertyGroup>
  <PropertyGroup Condition="'$(Configuration)|$(Platform)' == 'ReleaseMono|x64'">
    <OutputPath>..\output\ReleaseMono</OutputPath>
    <DefineConstants>TRACE;MONO</DefineConstants>
    <Optimize>true</Optimize>
    <DebugType>pdbonly</DebugType>
    <PlatformTarget>x64</PlatformTarget>
    <ErrorReport>prompt</ErrorReport>
    <CodeAnalysisRuleSet>MinimumRecommendedRules.ruleset</CodeAnalysisRuleSet>
  </PropertyGroup>
  <PropertyGroup Condition="'$(Configuration)|$(Platform)' == 'DebugStrongName|x64'">
    <DebugSymbols>true</DebugSymbols>
    <OutputPath>..\output\DebugStrongName</OutputPath>
    <DefineConstants>TRACE;DEBUG;STRONG_NAME</DefineConstants>
    <DebugType>full</DebugType>
    <PlatformTarget>x64</PlatformTarget>
    <ErrorReport>prompt</ErrorReport>
    <CodeAnalysisRuleSet>MinimumRecommendedRules.ruleset</CodeAnalysisRuleSet>
  </PropertyGroup>
  <PropertyGroup Condition="'$(Configuration)|$(Platform)' == 'DebugMonoStrongName|x64'">
    <DebugSymbols>true</DebugSymbols>
    <OutputPath>..\output\DebugMonoStrongName</OutputPath>
    <DefineConstants>TRACE;DEBUG;MONO;STRONG_NAME</DefineConstants>
    <DebugType>full</DebugType>
    <PlatformTarget>x64</PlatformTarget>
    <ErrorReport>prompt</ErrorReport>
    <CodeAnalysisRuleSet>MinimumRecommendedRules.ruleset</CodeAnalysisRuleSet>
  </PropertyGroup>
  <PropertyGroup Condition="'$(Configuration)|$(Platform)' == 'ReleaseStrongName|x64'">
    <OutputPath>..\output\ReleaseStrongName</OutputPath>
    <DefineConstants>TRACE;STRONG_NAME</DefineConstants>
    <Optimize>true</Optimize>
    <DebugType>pdbonly</DebugType>
    <PlatformTarget>x64</PlatformTarget>
    <ErrorReport>prompt</ErrorReport>
    <CodeAnalysisRuleSet>MinimumRecommendedRules.ruleset</CodeAnalysisRuleSet>
  </PropertyGroup>
  <PropertyGroup Condition="'$(Configuration)|$(Platform)' == 'ReleaseMonoStrongName|x64'">
    <OutputPath>..\output\ReleaseMonoStrongName</OutputPath>
    <DefineConstants>TRACE;MONO;STRONG_NAME</DefineConstants>
    <Optimize>true</Optimize>
    <DebugType>pdbonly</DebugType>
    <PlatformTarget>x64</PlatformTarget>
    <ErrorReport>prompt</ErrorReport>
    <CodeAnalysisRuleSet>MinimumRecommendedRules.ruleset</CodeAnalysisRuleSet>
  </PropertyGroup>
  <ItemGroup>
    <Reference Include="nunit.framework, Version=2.6.4.14350, Culture=neutral, PublicKeyToken=96d09a1eb7f44a77">
      <HintPath>..\packages\NUnit.2.6.4\lib\nunit.framework.dll</HintPath>
      <Private>True</Private>
    </Reference>
    <Reference Include="System" />
    <Reference Include="System.Core" />
    <Reference Include="System.Data" />
    <Reference Include="System.Xml" />
    <Reference Include="System.Xml.Linq" />
  </ItemGroup>
  <ItemGroup>
    <Compile Include="..\GlobalAssemblyInfo.cs">
      <Link>Properties\GlobalAssemblyInfo.cs</Link>
    </Compile>
    <Compile Include="CanonicalXmlTests.cs" />
    <Compile Include="FluentAssertXmlTests.cs" />
    <Compile Include="NUnitExtensions\IsTests.cs" />
    <Compile Include="NUnitExtensions\ValueEquatableConstraintTests.cs" />
    <Compile Include="NUnitExtensions\XmlEquatableConstraintTests.cs" />
    <Compile Include="TemporaryFolderTests.cs" />
    <Compile Include="Properties\AssemblyInfo.cs" />
  </ItemGroup>
>>>>>>> bd77145c
  <ItemGroup>
    <PackageReference Include="GitVersionTask.alt" Version="4.0.2-alpha-0006">
      <PrivateAssets>all</PrivateAssets>
    </PackageReference>
    <PackageReference Include="NUnit" Version="2.6.4" />
  </ItemGroup>

  <ItemGroup>
    <ProjectReference Include="..\SIL.Core\SIL.Core.csproj" />
    <ProjectReference Include="..\SIL.TestUtilities\SIL.TestUtilities.csproj" />
  </ItemGroup>

</Project><|MERGE_RESOLUTION|>--- conflicted
+++ resolved
@@ -4,7 +4,6 @@
     <TargetFrameworks>net461</TargetFrameworks>
     <RootNamespace>SIL.TestUtilities.Tests</RootNamespace>
     <AssemblyName>SIL.TestUtilities.Tests</AssemblyName>
-<<<<<<< HEAD
     <Configurations>Debug;Release</Configurations>
     <Description>Unit tests for SIL.TestUtilities</Description>
     <Company>SIL International</Company>
@@ -17,266 +16,6 @@
     <IsPackable>false</IsPackable>
   </PropertyGroup>
 
-=======
-    <TargetFrameworkVersion>v4.6.1</TargetFrameworkVersion>
-    <FileAlignment>512</FileAlignment>
-  </PropertyGroup>
-  <PropertyGroup Condition=" '$(Configuration)|$(Platform)' == 'Debug|AnyCPU' ">
-    <PlatformTarget>AnyCPU</PlatformTarget>
-    <DebugSymbols>true</DebugSymbols>
-    <DebugType>full</DebugType>
-    <Optimize>false</Optimize>
-    <OutputPath>..\output\Debug\</OutputPath>
-    <DefineConstants>DEBUG;TRACE</DefineConstants>
-    <ErrorReport>prompt</ErrorReport>
-    <WarningLevel>4</WarningLevel>
-  </PropertyGroup>
-  <PropertyGroup Condition=" '$(Configuration)|$(Platform)' == 'Release|AnyCPU' ">
-    <PlatformTarget>AnyCPU</PlatformTarget>
-    <DebugType>pdbonly</DebugType>
-    <Optimize>true</Optimize>
-    <OutputPath>..\output\Release\</OutputPath>
-    <DefineConstants>TRACE</DefineConstants>
-    <ErrorReport>prompt</ErrorReport>
-    <WarningLevel>4</WarningLevel>
-  </PropertyGroup>
-  <PropertyGroup Condition=" '$(Configuration)|$(Platform)' == 'DebugMono|AnyCPU' ">
-    <PlatformTarget>AnyCPU</PlatformTarget>
-    <DebugSymbols>true</DebugSymbols>
-    <DebugType>full</DebugType>
-    <Optimize>false</Optimize>
-    <OutputPath>..\output\DebugMono\</OutputPath>
-    <DefineConstants>DEBUG;TRACE</DefineConstants>
-    <ErrorReport>prompt</ErrorReport>
-    <WarningLevel>4</WarningLevel>
-  </PropertyGroup>
-  <PropertyGroup Condition=" '$(Configuration)|$(Platform)' == 'ReleaseMono|AnyCPU' ">
-    <PlatformTarget>AnyCPU</PlatformTarget>
-    <DebugType>pdbonly</DebugType>
-    <Optimize>true</Optimize>
-    <OutputPath>..\output\ReleaseMono\</OutputPath>
-    <DefineConstants>TRACE</DefineConstants>
-    <ErrorReport>prompt</ErrorReport>
-    <WarningLevel>4</WarningLevel>
-  </PropertyGroup>
-  <PropertyGroup Condition=" '$(Configuration)|$(Platform)' == 'Debug|x86' ">
-    <DebugSymbols>true</DebugSymbols>
-    <OutputPath>..\output\Debug\</OutputPath>
-    <DefineConstants>DEBUG;TRACE</DefineConstants>
-    <DebugType>full</DebugType>
-    <PlatformTarget>x86</PlatformTarget>
-    <ErrorReport>prompt</ErrorReport>
-    <WarningLevel>4</WarningLevel>
-    <Optimize>false</Optimize>
-    <Prefer32Bit>false</Prefer32Bit>
-  </PropertyGroup>
-  <PropertyGroup Condition=" '$(Configuration)|$(Platform)' == 'Release|x86' ">
-    <OutputPath>..\output\Release\</OutputPath>
-    <DefineConstants>TRACE</DefineConstants>
-    <Optimize>true</Optimize>
-    <DebugType>pdbonly</DebugType>
-    <PlatformTarget>x86</PlatformTarget>
-    <ErrorReport>prompt</ErrorReport>
-    <WarningLevel>4</WarningLevel>
-    <Prefer32Bit>false</Prefer32Bit>
-  </PropertyGroup>
-  <PropertyGroup Condition=" '$(Configuration)|$(Platform)' == 'DebugMono|x86' ">
-    <DebugSymbols>true</DebugSymbols>
-    <OutputPath>..\output\DebugMono\</OutputPath>
-    <DefineConstants>TRACE;DEBUG;MONO</DefineConstants>
-    <DebugType>full</DebugType>
-    <PlatformTarget>x86</PlatformTarget>
-    <ErrorReport>prompt</ErrorReport>
-    <WarningLevel>4</WarningLevel>
-    <Optimize>false</Optimize>
-    <Prefer32Bit>false</Prefer32Bit>
-  </PropertyGroup>
-  <PropertyGroup Condition=" '$(Configuration)|$(Platform)' == 'ReleaseMono|x86' ">
-    <OutputPath>..\output\ReleaseMono\</OutputPath>
-    <DefineConstants>TRACE;MONO</DefineConstants>
-    <Optimize>true</Optimize>
-    <DebugType>pdbonly</DebugType>
-    <PlatformTarget>x86</PlatformTarget>
-    <ErrorReport>prompt</ErrorReport>
-    <WarningLevel>4</WarningLevel>
-    <Prefer32Bit>false</Prefer32Bit>
-  </PropertyGroup>
-  <PropertyGroup Condition="'$(Configuration)|$(Platform)' == 'DebugStrongName|AnyCPU'">
-    <DebugSymbols>true</DebugSymbols>
-    <OutputPath>..\output\DebugStrongName\</OutputPath>
-    <DefineConstants>TRACE;DEBUG;STRONG_NAME</DefineConstants>
-    <DebugType>full</DebugType>
-    <PlatformTarget>AnyCPU</PlatformTarget>
-    <ErrorReport>prompt</ErrorReport>
-    <CodeAnalysisRuleSet>MinimumRecommendedRules.ruleset</CodeAnalysisRuleSet>
-    <Prefer32Bit>false</Prefer32Bit>
-  </PropertyGroup>
-  <PropertyGroup Condition="'$(Configuration)|$(Platform)' == 'DebugStrongName|x86'">
-    <DebugSymbols>true</DebugSymbols>
-    <OutputPath>..\output\DebugStrongName\</OutputPath>
-    <DefineConstants>TRACE;DEBUG;STRONG_NAME</DefineConstants>
-    <DebugType>full</DebugType>
-    <PlatformTarget>x86</PlatformTarget>
-    <ErrorReport>prompt</ErrorReport>
-    <CodeAnalysisRuleSet>MinimumRecommendedRules.ruleset</CodeAnalysisRuleSet>
-    <Prefer32Bit>false</Prefer32Bit>
-  </PropertyGroup>
-  <PropertyGroup Condition="'$(Configuration)|$(Platform)' == 'DebugMonoStrongName|AnyCPU'">
-    <DebugSymbols>true</DebugSymbols>
-    <OutputPath>..\output\DebugMonoStrongName\</OutputPath>
-    <DefineConstants>TRACE;DEBUG;MONO;STRONG_NAME</DefineConstants>
-    <DebugType>full</DebugType>
-    <PlatformTarget>AnyCPU</PlatformTarget>
-    <ErrorReport>prompt</ErrorReport>
-    <CodeAnalysisRuleSet>MinimumRecommendedRules.ruleset</CodeAnalysisRuleSet>
-    <Prefer32Bit>false</Prefer32Bit>
-  </PropertyGroup>
-  <PropertyGroup Condition="'$(Configuration)|$(Platform)' == 'DebugMonoStrongName|x86'">
-    <DebugSymbols>true</DebugSymbols>
-    <OutputPath>..\output\DebugMonoStrongName\</OutputPath>
-    <DefineConstants>TRACE;DEBUG;MONO;STRONG_NAME</DefineConstants>
-    <DebugType>full</DebugType>
-    <PlatformTarget>x86</PlatformTarget>
-    <ErrorReport>prompt</ErrorReport>
-    <CodeAnalysisRuleSet>MinimumRecommendedRules.ruleset</CodeAnalysisRuleSet>
-    <Prefer32Bit>false</Prefer32Bit>
-  </PropertyGroup>
-  <PropertyGroup Condition="'$(Configuration)|$(Platform)' == 'ReleaseStrongName|AnyCPU'">
-    <OutputPath>..\output\ReleaseStrongName\</OutputPath>
-    <DefineConstants>TRACE;STRONG_NAME</DefineConstants>
-    <Optimize>true</Optimize>
-    <DebugType>pdbonly</DebugType>
-    <PlatformTarget>AnyCPU</PlatformTarget>
-    <ErrorReport>prompt</ErrorReport>
-    <CodeAnalysisRuleSet>MinimumRecommendedRules.ruleset</CodeAnalysisRuleSet>
-    <Prefer32Bit>false</Prefer32Bit>
-  </PropertyGroup>
-  <PropertyGroup Condition="'$(Configuration)|$(Platform)' == 'ReleaseStrongName|x86'">
-    <OutputPath>..\output\ReleaseStrongName\</OutputPath>
-    <DefineConstants>TRACE;STRONG_NAME</DefineConstants>
-    <Optimize>true</Optimize>
-    <DebugType>pdbonly</DebugType>
-    <PlatformTarget>x86</PlatformTarget>
-    <ErrorReport>prompt</ErrorReport>
-    <CodeAnalysisRuleSet>MinimumRecommendedRules.ruleset</CodeAnalysisRuleSet>
-    <Prefer32Bit>false</Prefer32Bit>
-  </PropertyGroup>
-  <PropertyGroup Condition="'$(Configuration)|$(Platform)' == 'ReleaseMonoStrongName|AnyCPU'">
-    <OutputPath>..\output\ReleaseMonoStrongName\</OutputPath>
-    <DefineConstants>TRACE;MONO;STRONG_NAME</DefineConstants>
-    <Optimize>true</Optimize>
-    <DebugType>pdbonly</DebugType>
-    <PlatformTarget>AnyCPU</PlatformTarget>
-    <ErrorReport>prompt</ErrorReport>
-    <CodeAnalysisRuleSet>MinimumRecommendedRules.ruleset</CodeAnalysisRuleSet>
-    <Prefer32Bit>false</Prefer32Bit>
-  </PropertyGroup>
-  <PropertyGroup Condition="'$(Configuration)|$(Platform)' == 'ReleaseMonoStrongName|x86'">
-    <OutputPath>..\output\ReleaseMonoStrongName</OutputPath>
-    <DefineConstants>TRACE;MONO;STRONG_NAME</DefineConstants>
-    <Optimize>true</Optimize>
-    <DebugType>pdbonly</DebugType>
-    <PlatformTarget>x86</PlatformTarget>
-    <ErrorReport>prompt</ErrorReport>
-    <CodeAnalysisRuleSet>MinimumRecommendedRules.ruleset</CodeAnalysisRuleSet>
-    <Prefer32Bit>false</Prefer32Bit>
-  </PropertyGroup>
-  <PropertyGroup Condition="'$(Configuration)|$(Platform)' == 'Debug|x64'">
-    <DebugSymbols>true</DebugSymbols>
-    <OutputPath>..\output\Debug</OutputPath>
-    <DefineConstants>DEBUG;TRACE</DefineConstants>
-    <DebugType>full</DebugType>
-    <PlatformTarget>x64</PlatformTarget>
-    <ErrorReport>prompt</ErrorReport>
-    <CodeAnalysisRuleSet>MinimumRecommendedRules.ruleset</CodeAnalysisRuleSet>
-  </PropertyGroup>
-  <PropertyGroup Condition="'$(Configuration)|$(Platform)' == 'Release|x64'">
-    <OutputPath>..\output\Release</OutputPath>
-    <DefineConstants>TRACE</DefineConstants>
-    <Optimize>true</Optimize>
-    <DebugType>pdbonly</DebugType>
-    <PlatformTarget>x64</PlatformTarget>
-    <ErrorReport>prompt</ErrorReport>
-    <CodeAnalysisRuleSet>MinimumRecommendedRules.ruleset</CodeAnalysisRuleSet>
-  </PropertyGroup>
-  <PropertyGroup Condition="'$(Configuration)|$(Platform)' == 'DebugMono|x64'">
-    <DebugSymbols>true</DebugSymbols>
-    <OutputPath>..\output\DebugMono</OutputPath>
-    <DefineConstants>TRACE;DEBUG;MONO</DefineConstants>
-    <DebugType>full</DebugType>
-    <PlatformTarget>x64</PlatformTarget>
-    <ErrorReport>prompt</ErrorReport>
-    <CodeAnalysisRuleSet>MinimumRecommendedRules.ruleset</CodeAnalysisRuleSet>
-  </PropertyGroup>
-  <PropertyGroup Condition="'$(Configuration)|$(Platform)' == 'ReleaseMono|x64'">
-    <OutputPath>..\output\ReleaseMono</OutputPath>
-    <DefineConstants>TRACE;MONO</DefineConstants>
-    <Optimize>true</Optimize>
-    <DebugType>pdbonly</DebugType>
-    <PlatformTarget>x64</PlatformTarget>
-    <ErrorReport>prompt</ErrorReport>
-    <CodeAnalysisRuleSet>MinimumRecommendedRules.ruleset</CodeAnalysisRuleSet>
-  </PropertyGroup>
-  <PropertyGroup Condition="'$(Configuration)|$(Platform)' == 'DebugStrongName|x64'">
-    <DebugSymbols>true</DebugSymbols>
-    <OutputPath>..\output\DebugStrongName</OutputPath>
-    <DefineConstants>TRACE;DEBUG;STRONG_NAME</DefineConstants>
-    <DebugType>full</DebugType>
-    <PlatformTarget>x64</PlatformTarget>
-    <ErrorReport>prompt</ErrorReport>
-    <CodeAnalysisRuleSet>MinimumRecommendedRules.ruleset</CodeAnalysisRuleSet>
-  </PropertyGroup>
-  <PropertyGroup Condition="'$(Configuration)|$(Platform)' == 'DebugMonoStrongName|x64'">
-    <DebugSymbols>true</DebugSymbols>
-    <OutputPath>..\output\DebugMonoStrongName</OutputPath>
-    <DefineConstants>TRACE;DEBUG;MONO;STRONG_NAME</DefineConstants>
-    <DebugType>full</DebugType>
-    <PlatformTarget>x64</PlatformTarget>
-    <ErrorReport>prompt</ErrorReport>
-    <CodeAnalysisRuleSet>MinimumRecommendedRules.ruleset</CodeAnalysisRuleSet>
-  </PropertyGroup>
-  <PropertyGroup Condition="'$(Configuration)|$(Platform)' == 'ReleaseStrongName|x64'">
-    <OutputPath>..\output\ReleaseStrongName</OutputPath>
-    <DefineConstants>TRACE;STRONG_NAME</DefineConstants>
-    <Optimize>true</Optimize>
-    <DebugType>pdbonly</DebugType>
-    <PlatformTarget>x64</PlatformTarget>
-    <ErrorReport>prompt</ErrorReport>
-    <CodeAnalysisRuleSet>MinimumRecommendedRules.ruleset</CodeAnalysisRuleSet>
-  </PropertyGroup>
-  <PropertyGroup Condition="'$(Configuration)|$(Platform)' == 'ReleaseMonoStrongName|x64'">
-    <OutputPath>..\output\ReleaseMonoStrongName</OutputPath>
-    <DefineConstants>TRACE;MONO;STRONG_NAME</DefineConstants>
-    <Optimize>true</Optimize>
-    <DebugType>pdbonly</DebugType>
-    <PlatformTarget>x64</PlatformTarget>
-    <ErrorReport>prompt</ErrorReport>
-    <CodeAnalysisRuleSet>MinimumRecommendedRules.ruleset</CodeAnalysisRuleSet>
-  </PropertyGroup>
-  <ItemGroup>
-    <Reference Include="nunit.framework, Version=2.6.4.14350, Culture=neutral, PublicKeyToken=96d09a1eb7f44a77">
-      <HintPath>..\packages\NUnit.2.6.4\lib\nunit.framework.dll</HintPath>
-      <Private>True</Private>
-    </Reference>
-    <Reference Include="System" />
-    <Reference Include="System.Core" />
-    <Reference Include="System.Data" />
-    <Reference Include="System.Xml" />
-    <Reference Include="System.Xml.Linq" />
-  </ItemGroup>
-  <ItemGroup>
-    <Compile Include="..\GlobalAssemblyInfo.cs">
-      <Link>Properties\GlobalAssemblyInfo.cs</Link>
-    </Compile>
-    <Compile Include="CanonicalXmlTests.cs" />
-    <Compile Include="FluentAssertXmlTests.cs" />
-    <Compile Include="NUnitExtensions\IsTests.cs" />
-    <Compile Include="NUnitExtensions\ValueEquatableConstraintTests.cs" />
-    <Compile Include="NUnitExtensions\XmlEquatableConstraintTests.cs" />
-    <Compile Include="TemporaryFolderTests.cs" />
-    <Compile Include="Properties\AssemblyInfo.cs" />
-  </ItemGroup>
->>>>>>> bd77145c
   <ItemGroup>
     <PackageReference Include="GitVersionTask.alt" Version="4.0.2-alpha-0006">
       <PrivateAssets>all</PrivateAssets>
