using System;
using System.Drawing;
using System.IO;
using Palaso.Misc;

namespace Palaso.UI.WindowsForms.i8n
{
	public class StringCatalog
	{
		private System.Collections.Specialized.StringDictionary _catalog;
		string _pathToPoFile;
		private Font _font;
		private bool _inInternationalizationTestMode;
		private static StringCatalog _activeStringCatalog;

		/// <summary>
		/// Construct with no actual string file
		/// </summary>
		public StringCatalog(): this(String.Empty, 9)
		{
		}
		/// <summary>
		/// Construct with no actual string file
		/// </summary>
		public StringCatalog(string labelFontName, float labelFontSizeInPoints)
		{
			Init();
			SetupUIFont(labelFontName, labelFontSizeInPoints );
		}
		public StringCatalog(string pathToPoFile, string labelFontName, float labelFontSizeInPoints)
		{
			_pathToPoFile = pathToPoFile;
			Init();
			_inInternationalizationTestMode = pathToPoFile == "test";
			if (!_inInternationalizationTestMode)
			{
				var reader = (TextReader) File.OpenText(pathToPoFile);
				try
				{
					string id = null;
					string line = reader.ReadLine();
					while (line != null)
					{
						if (line.StartsWith("msgid"))
						{
							id = GetStringBetweenQuotes(line).Trim();
						}
						else if (line.StartsWith("msgstr") && !string.IsNullOrEmpty(id))
						{
							string s = GetStringBetweenQuotes(line);
							if (s.Length > 0)
							{
								_catalog.Add(id, s);
							}
							//id = null;
						}
						//handle multi-line messages
						else if (line.StartsWith("\"") && !string.IsNullOrEmpty(id))
						{
							string s = GetStringBetweenQuotes(line);
							if (s.Length > 0)
							{
								if (!_catalog.ContainsKey(id))
								{
									_catalog.Add(id, string.Empty);
								}
								_catalog[id] = _catalog[id] + s;
							}
						}
						else
						{
							id = null;
						}
						line = reader.ReadLine();
					}
				}
				finally
				{
					reader.Close();
				}
			}

			SetupUIFont(labelFontName,  labelFontSizeInPoints);
		}

<<<<<<< HEAD
		private static void SetupUIFont(string labelFontName, float labelFontSizeInPoints)
=======
		public static StringCatalog ActiveStringCatalog
		{
			get
			{
				if(_activeStringCatalog == null)
				{
					_activeStringCatalog = new StringCatalog();
				}
				return _activeStringCatalog;
			}
			set
			{
				_activeStringCatalog = value;
			}
		}

		private void SetupUIFont(string labelFontName, float labelFontSizeInPoints)
>>>>>>> 7e22c53f
		{
			if (_inInternationalizationTestMode)
			{
				LabelFont = new Font(FontFamily.GenericSansSerif, 9);
				return;
			}

			LabelFont = new Font(FontFamily.GenericSansSerif, (float) 8.25, FontStyle.Regular);
			if(!String.IsNullOrEmpty(labelFontName ))
			{
				try
				{
					LabelFont = new Font(labelFontName, labelFontSizeInPoints, FontStyle.Regular);
				}
				catch (Exception)
				{
					Reporting.ErrorReport.NotifyUserOfProblem(
						"Could not find the requested UI font '{0}'.  Will use a generic font instead.",
						labelFontName);
				}
			}
		}

		public string Get(string id)
		{
			return Get(id,  String.Empty);
		}

		/// <summary>
		/// Clients should use this rather than running string.Format themselves,
		/// because this has error checking and a helpful message, should the number
		/// of parameters be wrong.
		/// </summary>
		/// <param name="id"></param>
		/// <param name="translationNotes">just for the string scanner's use</param>
		/// <param name="args">arguments to the string, used in string.format</param>
		/// <returns></returns>
		public string GetFormatted(string id, string translationNotes, params object[] args)
		{
			//todo: this doesn't notice if the catalog has too few arugment slots, e.g.
			//if it says "blah" when it should say "blah{0}"

			try
			{
				var s = Get(id, translationNotes);
				try
				{
					s = String.Format(s, args);
					return s;
				}
				catch(Exception e)
				{
					Reporting.ErrorReport.NotifyUserOfProblem(
						"There was a problem localizing\r\n'{0}'\r\ninto this UI language... check number of parameters. The code expects there to be {1}.  The current localized string is\r\n'{2}'.\r\nThe error was {3}", id, args.Length, s, e.Message);

					return "!!"+s; // show it without the formatting
				}
			}
			catch(Exception e)
			{
				return "Error localizing string '" + id + "' to this UI language";
			}
		}

		public string Get(string id, string translationNotes)
		{
<<<<<<< HEAD
			if (!String.IsNullOrEmpty(id))
			{
				if (id[0] == '~')
				{
					id = id.Substring(1);
				}
				else
				{
					Reporting.ErrorReport.ReportNonFatalMessageWithStackTrace(
						"Localization error. The following string will not appear in the template.\n\n{0}\n",
						id
					);
				}
			}
			Guard.AgainstNull(_singleton, "_singleton"); // todo: this should not be needed
=======
			if (!String.IsNullOrEmpty(id) && id[0] == '~')
			{
				id = id.Substring(1);
			}
>>>>>>> 7e22c53f

			if (!_singleton._catalog.ContainsValue(id))
			{
<<<<<<< HEAD
				return id.ToUpper();
=======
				return "*"+this[id];
>>>>>>> 7e22c53f
			}
			if (_inInternationalizationTestMode)
			{
<<<<<<< HEAD
				return "*" + _singleton[id];
=======
				return this[id];
>>>>>>> 7e22c53f
			}
			return _singleton[id];
		}


		private void Init()
		{
			_catalog = new System.Collections.Specialized.StringDictionary();
		}

		private static string GetStringBetweenQuotes(string line)
		{
			int s = line.IndexOf('"');
			int f = line.LastIndexOf('"');
			string x = "";
			return line.Substring(s + 1, f - (s + 1));
		}

		public string this[string id]
		{
			get
			{
				string s = _catalog[id.Replace("&&","&")];
				if (s == null)
				{
#if DEBUG
					return id.ToUpper();
#endif
					return id;
				}
				else
				{
					return s;
				}
			}
		}

		public Font LabelFont
		{
			get
			{
				if (_font == null)
				{
					_font = new Font(FontFamily.GenericSansSerif, 9);
				}
				return _font;
			}
			set
			{
				_font = value;
			}
		}
		public Font ModifyFontForLocalization(Font incoming)
		{
			float sBaseFontSizeInPoints = (float)8.25;
			float points = incoming.SizeInPoints + (LabelFont.SizeInPoints- sBaseFontSizeInPoints);
			//float points = incoming.SizeInPoints * (StringCatalog.LabelFont.SizeInPoints / sBaseFontSizeInPoints);
			// 0 < points <= System.Single.MaxValue must be true or Font will throw
			points = Math.Max(Single.Epsilon, Math.Min(Single.MaxValue, points));
			return new Font(LabelFont.Name, points, incoming.Style);

		}
	}
}<|MERGE_RESOLUTION|>--- conflicted
+++ resolved
@@ -1,7 +1,6 @@
 using System;
 using System.Drawing;
 using System.IO;
-using Palaso.Misc;
 
 namespace Palaso.UI.WindowsForms.i8n
 {
@@ -34,7 +33,7 @@
 			_inInternationalizationTestMode = pathToPoFile == "test";
 			if (!_inInternationalizationTestMode)
 			{
-				var reader = (TextReader) File.OpenText(pathToPoFile);
+				TextReader reader = (TextReader) File.OpenText(pathToPoFile);
 				try
 				{
 					string id = null;
@@ -54,7 +53,7 @@
 							}
 							//id = null;
 						}
-						//handle multi-line messages
+							//handle multi-line messages
 						else if (line.StartsWith("\"") && !string.IsNullOrEmpty(id))
 						{
 							string s = GetStringBetweenQuotes(line);
@@ -83,9 +82,6 @@
 			SetupUIFont(labelFontName,  labelFontSizeInPoints);
 		}
 
-<<<<<<< HEAD
-		private static void SetupUIFont(string labelFontName, float labelFontSizeInPoints)
-=======
 		public static StringCatalog ActiveStringCatalog
 		{
 			get
@@ -103,7 +99,6 @@
 		}
 
 		private void SetupUIFont(string labelFontName, float labelFontSizeInPoints)
->>>>>>> 7e22c53f
 		{
 			if (_inInternationalizationTestMode)
 			{
@@ -120,7 +115,7 @@
 				}
 				catch (Exception)
 				{
-					Reporting.ErrorReport.NotifyUserOfProblem(
+					Palaso.Reporting.ErrorReport.NotifyUserOfProblem(
 						"Could not find the requested UI font '{0}'.  Will use a generic font instead.",
 						labelFontName);
 				}
@@ -170,8 +165,7 @@
 
 		public string Get(string id, string translationNotes)
 		{
-<<<<<<< HEAD
-			if (!String.IsNullOrEmpty(id))
+		   if (!String.IsNullOrEmpty(id))
 			{
 				if (id[0] == '~')
 				{
@@ -186,30 +180,19 @@
 				}
 			}
 			Guard.AgainstNull(_singleton, "_singleton"); // todo: this should not be needed
-=======
-			if (!String.IsNullOrEmpty(id) && id[0] == '~')
-			{
-				id = id.Substring(1);
-			}
->>>>>>> 7e22c53f
 
 			if (!_singleton._catalog.ContainsValue(id))
 			{
-<<<<<<< HEAD
 				return id.ToUpper();
-=======
+			}
+		if (_inInternationalizationTestMode)
+			{
 				return "*"+this[id];
->>>>>>> 7e22c53f
-			}
-			if (_inInternationalizationTestMode)
-			{
-<<<<<<< HEAD
-				return "*" + _singleton[id];
-=======
+			}
+			else
+			{
 				return this[id];
->>>>>>> 7e22c53f
-			}
-			return _singleton[id];
+			}
 		}
 
 
@@ -222,7 +205,6 @@
 		{
 			int s = line.IndexOf('"');
 			int f = line.LastIndexOf('"');
-			string x = "";
 			return line.Substring(s + 1, f - (s + 1));
 		}
 
