--- conflicted
+++ resolved
@@ -3,12 +3,8 @@
 using System.Drawing;
 using System.IO;
 using System.Windows.Forms;
-<<<<<<< HEAD
-using Palaso.Keyboarding;
-=======
 using L10NSharp;
 using Microsoft.Win32;
->>>>>>> 30ba1c6b
 using Palaso.UI.WindowsForms.Keyboarding;
 using Palaso.UI.WindowsForms.Keyboarding.Interfaces;
 using Palaso.WritingSystems;
@@ -153,13 +149,6 @@
 				_possibleKeyboardsList.Items.Clear();
 				return;
 			}
-<<<<<<< HEAD
-			Rectangle originalBounds = _keyboardComboBox.Bounds;
-			_keyboardComboBox.Items.Clear();
-			foreach (KeyboardDescriptor keyboard in WritingSystemSetupModel.Keyboards)
-			{
-				_keyboardComboBox.Items.Add(keyboard);
-=======
 			_possibleKeyboardsList.BeginUpdate();
 			Rectangle originalBounds = _possibleKeyboardsList.Bounds;
 			_possibleKeyboardsList.Items.Clear();
@@ -190,7 +179,6 @@
 				item.Tag = adapter;
 				item.ToolTipText = adapter.ToString();
 				_possibleKeyboardsList.Items.Add(item);
->>>>>>> 30ba1c6b
 			}
 
 			_possibleKeyboardsList.Bounds = originalBounds;
@@ -219,11 +207,6 @@
 				return;
 			}
 			Enabled = true;
-<<<<<<< HEAD
-			if (_model.CurrentKeyboard != _keyboardComboBox.SelectedItem)
-			{
-				_keyboardComboBox.SelectedItem = _model.CurrentKeyboard;
-=======
 			_selectKeyboardLabel.Visible = true;
 			if (_selectKeyboardPattern == null)
 				_selectKeyboardPattern = _selectKeyboardLabel.Text;
@@ -251,7 +234,6 @@
 						break;
 					}
 				}
->>>>>>> 30ba1c6b
 			}
 			SetTestAreaFont();
 		}
@@ -272,9 +254,6 @@
 			_testArea.RightToLeft = _model.CurrentRightToLeftScript ? RightToLeft.Yes : RightToLeft.No;
 		}
 
-<<<<<<< HEAD
-		private void _keyboardComboBox_SelectionChangedAndCommitted(object sender, EventArgs e)
-=======
 		protected override void OnGotFocus(EventArgs e)
 		{
 			base.OnGotFocus(e);
@@ -285,7 +264,6 @@
 		private int _previousTime;
 
 		private void _possibleKeyboardsList_SelectedIndexChanged(object sender, EventArgs e)
->>>>>>> 30ba1c6b
 		{
 			if (_possibleKeyboardsList.SelectedItems.Count != 0)
 			{
@@ -306,11 +284,6 @@
 			{
 				return;
 			}
-<<<<<<< HEAD
-			if (_model.CurrentKeyboard != _keyboardComboBox.SelectedItem)
-			{
-				_model.CurrentKeyboard = (KeyboardDescriptor) _keyboardComboBox.SelectedItem;
-=======
 			if (_possibleKeyboardsList.SelectedItems.Count != 0)
 			{
 				var currentKeyboard = _possibleKeyboardsList.SelectedItems[0].Tag as KeyboardAdapter;
@@ -320,7 +293,6 @@
 					_model.CurrentKeyboard = Keyboard.Controller.CreateKeyboardDefinition(currentKeyboard.Layout,
 						currentKeyboard.Locale);
 				}
->>>>>>> 30ba1c6b
 			}
 
 		}
