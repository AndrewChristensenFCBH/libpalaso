using System;
using System.Collections;
using System.Collections.Generic;
using System.ComponentModel;
using System.Diagnostics;
using System.Drawing;
using System.Data;
using System.Text;
using System.Windows.Forms;
using Palaso.UI.WindowsForms.Keyboarding;

namespace Palaso.UI.WindowsForms.WritingSystems
{
	public partial class WSSortControl : UserControl
	{
		private WritingSystemSetupModel _model;
		private readonly Hashtable _sortUsingValueMap;
		private Hashtable _languageOptionMap;
		private bool _changingModel;
		private string _defaultKeyboard;
		private string _defaultFontName;
		private float _defaultFontSize;

		public WSSortControl()
		{
			InitializeComponent();
			_sortUsingValueMap = new Hashtable();
			foreach (KeyValuePair<string, string> sortUsingOption in WritingSystemSetupModel.SortUsingOptions)
			{
				int index = _sortUsingComboBox.Items.Add(sortUsingOption.Value);
				_sortUsingValueMap[sortUsingOption.Key] = index;
				_sortUsingValueMap[index] = sortUsingOption.Key;
			}
			_defaultFontName = _sortRulesTextBox.Font.Name;
			_defaultFontSize = _sortRulesTextBox.Font.SizeInPoints;

			// default text for testing the sort rules
			_testSortText.Text = @"pear
apple
orange
mango
peach";
		}

		public void BindToModel(WritingSystemSetupModel model)
		{
			if (_model != null)
			{
				_model.SelectionChanged -= ModelSelectionChanged;
				_model.CurrentItemUpdated -= ModelCurrentItemUpdated;
			}
			_model = model;
			if (_model != null)
			{
				UpdateFromModel();
				_model.SelectionChanged += ModelSelectionChanged;
				_model.CurrentItemUpdated += ModelCurrentItemUpdated;
			}
			this.Disposed += OnDisposed;
		}

		void OnDisposed(object sender, EventArgs e)
		{
			if (_model != null)
			{
				_model.SelectionChanged -= ModelSelectionChanged;
				_model.CurrentItemUpdated -= ModelCurrentItemUpdated;
			}
		}

		private void ModelSelectionChanged(object sender, EventArgs e)
		{
			UpdateFromModel();
		}

		private void ModelCurrentItemUpdated(object sender, EventArgs e)
		{
			if (_changingModel)
			{
				return;
			}
			UpdateFromModel();
		}

		private void UpdateFromModel()
		{
			_rulesValidationTimer.Enabled = false;
			if (!_model.HasCurrentSelection)
			{
				_sortrules_panel.Visible = false;
				_languagecombo_panel.Visible = false;
				Enabled = false;
				return;
			}
			Enabled = true;
			LoadLanguageChoicesFromModel();
			if (_sortUsingValueMap.ContainsKey(_model.CurrentSortUsing))
			{
				_sortUsingComboBox.SelectedIndex = (int)_sortUsingValueMap[_model.CurrentSortUsing];
			}
			else
			{
				_sortUsingComboBox.SelectedIndex = -1;
			}
			SetControlFonts();
		}

		private void LoadLanguageChoicesFromModel()
		{
			_languageComboBox.Items.Clear();
			_languageOptionMap = new Hashtable();
			foreach (KeyValuePair<string, string> languageOption in _model.SortLanguageOptions)
			{
				int index = _languageComboBox.Items.Add(languageOption.Value);
				_languageOptionMap[index] = languageOption.Key;
				_languageOptionMap[languageOption.Key] = index;
			}
			_sortUsingComboBox.SelectedIndex = -1;
		}

		private void _sortRulesTextBox_TextChanged(object sender, EventArgs e)
		{
			_changingModel = true;
			try
			{
				_model.CurrentSortRules = _sortRulesTextBox.Text;
				_rulesValidationTimer.Stop();
				_rulesValidationTimer.Start();
			}
			finally
			{
				_changingModel = false;
			}
		}

		private void _sortUsingComboBox_SelectedIndexChanged(object sender, EventArgs e)
		{
			_sortrules_panel.Visible = false;
			_languagecombo_panel.Visible = false;
			if (_sortUsingComboBox.SelectedIndex == -1)
			{
				return;
			}
<<<<<<< HEAD
			string newValue = (string)_sortUsingValueMap[_sortUsingComboBox.SelectedIndex];
=======
			string newValue = (string) _sortUsingValueMap[_sortUsingComboBox.SelectedIndex];
			try
			{
				_model.CurrentSortUsing = newValue;
			}
			finally
			{
				_changingModel = false;
			}
>>>>>>> e5e4417d
			if (newValue == "OtherLanguage")
			{
				_sortrules_panel.Visible = true;
				_languagecombo_panel.Visible = true;
				_rulesValidationTimer.Enabled = false;
				if (_languageOptionMap.ContainsKey(_model.CurrentSortRules))
				{
					_languageComboBox.SelectedIndex = (int)_languageOptionMap[_model.CurrentSortRules];
				}
			}
			else if (newValue == "CustomSimple" || newValue == "CustomICU")
			{
				_sortrules_panel.Visible = true;
				_sortRulesTextBox.Text = _model.CurrentSortRules;
			}
			_changingModel = true;
		}

		private void _languageComboBox_SelectedIndexChanged(object sender, EventArgs e)
		{
			if (_languageComboBox.SelectedIndex == -1)
			{
				return;
			}
			string newValue = (string) _languageOptionMap[_languageComboBox.SelectedIndex];
			_changingModel = true;
			try
			{
				_model.CurrentSortRules = newValue;
			}
			finally
			{
				_changingModel = false;
			}
		}

		private void _testSortButton_Click(object sender, EventArgs e)
		{
			try
			{
				if (ValidateSortRules())
				{
					_testSortResult.Text = _model.TestSort(_testSortText.Text);
				}
			}
			catch (ApplicationException ex)
			{
				Palaso.Reporting.ErrorReport.NotifyUserOfProblem("Unable to sort test text: {0}", ex.Message);
			}
		}

		private void SetControlFonts()
		{
			float fontSize = _model.CurrentDefaultFontSize;
			if (fontSize <= 0 || float.IsNaN(fontSize) || float.IsInfinity(fontSize))
			{
				fontSize = _defaultFontSize;
			}
			string fontName = _model.CurrentDefaultFontName;
			if (string.IsNullOrEmpty(fontName))
			{
				fontName = _defaultFontName;
			}
			Font customFont = new Font(fontName, fontSize);
			_sortRulesTextBox.Font = customFont;
			// We are not setting the RightToLeft propert for the sort rules because the ICU syntax is inherently left to right.
			_testSortText.Font = customFont;
			_testSortText.RightToLeft = _model.CurrentRightToLeftScript ? RightToLeft.Yes : RightToLeft.No;
			_testSortResult.Font = customFont;
			_testSortResult.RightToLeft = _model.CurrentRightToLeftScript ? RightToLeft.Yes : RightToLeft.No;
		}

		private void TextControl_Enter(object sender, EventArgs e)
		{
			if (_model == null)
			{
				return;
			}
			_defaultKeyboard = KeyboardController.GetActiveKeyboard();
			_model.ActivateCurrentKeyboard();
		}

		private void TextControl_Leave(object sender, EventArgs e)
		{
			if (_model == null)
			{
				return;
			}
			KeyboardController.ActivateKeyboard(_defaultKeyboard);
			if (_rulesValidationTimer.Enabled)
			{
				_rulesValidationTimer.Enabled = false;
				ValidateSortRules();
			}
		}

		private void _rulesValidationTimer_Tick(object sender, EventArgs e)
		{
			_rulesValidationTimer.Enabled = false;
			ValidateSortRules();
		}

		private bool ValidateSortRules()
		{
			string message;
			const string prefixToMessage = "SORT RULES WILL NOT BE SAVED\r\n";
			if (!_model.ValidateCurrentSortRules(out message))
			{
				_testSortResult.Text = prefixToMessage + (message ?? String.Empty);
				_testSortResult.ForeColor = Color.Red;
				return false;
			}
			if (_testSortResult.Text.StartsWith(prefixToMessage))
			{
				_testSortResult.Text = String.Empty;
				_testSortResult.ForeColor = Color.Black;
			}
			return true;
		}

		private void OnHelpLabelClicked(object sender, LinkLabelLinkClickedEventArgs e)
		{
			Process.Start("http://wesay.org/wiki/How_to_sort_using_a_custom_sort_sequence");
		}
	}
}<|MERGE_RESOLUTION|>--- conflicted
+++ resolved
@@ -141,10 +141,7 @@
 			{
 				return;
 			}
-<<<<<<< HEAD
 			string newValue = (string)_sortUsingValueMap[_sortUsingComboBox.SelectedIndex];
-=======
-			string newValue = (string) _sortUsingValueMap[_sortUsingComboBox.SelectedIndex];
 			try
 			{
 				_model.CurrentSortUsing = newValue;
@@ -153,7 +150,6 @@
 			{
 				_changingModel = false;
 			}
->>>>>>> e5e4417d
 			if (newValue == "OtherLanguage")
 			{
 				_sortrules_panel.Visible = true;
