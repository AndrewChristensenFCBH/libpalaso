--- conflicted
+++ resolved
@@ -43,11 +43,7 @@
 			this._L10NSharpExtender.SetLocalizableToolTip(this._okButton, null);
 			this._L10NSharpExtender.SetLocalizationComment(this._okButton, null);
 			this._L10NSharpExtender.SetLocalizingId(this._okButton, "Common.OKButton");
-<<<<<<< HEAD
-			this._okButton.Location = new System.Drawing.Point(501, 303);
-=======
 			this._okButton.Location = new System.Drawing.Point(453, 311);
->>>>>>> 04aacaaa
 			this._okButton.Name = "_okButton";
 			this._okButton.Size = new System.Drawing.Size(96, 23);
 			this._okButton.TabIndex = 1;
@@ -62,11 +58,7 @@
 			this._L10NSharpExtender.SetLocalizableToolTip(this._cancelButton, null);
 			this._L10NSharpExtender.SetLocalizationComment(this._cancelButton, null);
 			this._L10NSharpExtender.SetLocalizingId(this._cancelButton, "Common.CancelButton");
-<<<<<<< HEAD
-			this._cancelButton.Location = new System.Drawing.Point(582, 303);
-=======
 			this._cancelButton.Location = new System.Drawing.Point(568, 311);
->>>>>>> 04aacaaa
 			this._cancelButton.Name = "_cancelButton";
 			this._cancelButton.Size = new System.Drawing.Size(98, 23);
 			this._cancelButton.TabIndex = 2;
@@ -90,11 +82,7 @@
 			this._L10NSharpExtender.SetLocalizingId(this._lookupISOControl, "LanguageLookup.LookupISOControl");
 			this._lookupISOControl.Location = new System.Drawing.Point(21, 16);
 			this._lookupISOControl.Name = "_lookupISOControl";
-<<<<<<< HEAD
-			this._lookupISOControl.Size = new System.Drawing.Size(636, 267);
-=======
 			this._lookupISOControl.Size = new System.Drawing.Size(645, 289);
->>>>>>> 04aacaaa
 			this._lookupISOControl.TabIndex = 0;
 			this._lookupISOControl.ReadinessChanged += new System.EventHandler(this._lookupISOControl_Changed);
 			this._lookupISOControl.DoubleClick += new System.EventHandler(this.OnChooserDoubleClicked);
@@ -105,11 +93,7 @@
 			this.AutoScaleDimensions = new System.Drawing.SizeF(6F, 13F);
 			this.AutoScaleMode = System.Windows.Forms.AutoScaleMode.Font;
 			this.CancelButton = this._cancelButton;
-<<<<<<< HEAD
-			this.ClientSize = new System.Drawing.Size(692, 338);
-=======
 			this.ClientSize = new System.Drawing.Size(686, 349);
->>>>>>> 04aacaaa
 			this.Controls.Add(this._lookupISOControl);
 			this.Controls.Add(this._cancelButton);
 			this.Controls.Add(this._okButton);
