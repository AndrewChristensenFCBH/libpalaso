--- conflicted
+++ resolved
@@ -1,111 +1,7 @@
 <Project xmlns="http://schemas.microsoft.com/developer/msbuild/2003">
-<<<<<<< HEAD
-	<PropertyGroup>
-		<RootDir>$(teamcity_build_checkoutDir)</RootDir>
-	</PropertyGroup>
-
-	<UsingTask TaskName="StampAssemblies" AssemblyFile="$(RootDir)/build/Palaso.BuildTasks.dll" />
-	<UsingTask TaskName="Archive" AssemblyFile="$(RootDir)/build/Palaso.BuildTasks.dll" />
-	<UsingTask TaskName="Split" AssemblyFile="$(RootDir)/build/Palaso.BuildTasks.dll" />
-	<UsingTask TaskName="FileUpdate" AssemblyFile="$(RootDir)/build/Palaso.BuildTasks.dll" />
-	<UsingTask TaskName="NUnitTeamCity" AssemblyFile="$(agent_home_dir)/plugins/dotnetPlugin/bin/JetBrains.BuildServer.MSBuildLoggers.dll" />
-
-	<PropertyGroup>
-		<Solution>Palaso.sln</Solution>
-		<ApplicationName>PalasoLibrary</ApplicationName>
-		<ApplicationNameLC>libpalaso</ApplicationNameLC>
-		<Configuration>ReleaseMonoStrongName</Configuration>
-		<Platform>Any CPU</Platform>
-	</PropertyGroup>
-
-	<Import Project="$(RootDir)/build/build.common.proj" />
-
-	<PropertyGroup>
-		<OutputDir>$(RootDir)/output/$(Configuration)</OutputDir>
-	</PropertyGroup>
-
-	<Target Name="Build">
-		<CallTarget Targets="Clean"/>
-		<CallTarget Targets="SetAssemblyVersion"/>
-		<CallTarget Targets="Compile"/>
-		<Message Text="Build Complete"/>
-	</Target>
-
-	<ItemGroup>
-		<ExistingObjectFiles
-			Include="$(RootDir)/output/$(Configuration)/**/*"
-			Exclude="$(RootDir)/.hg/**/*;$(RootDir)/.git/**/*"
-		/>
-	</ItemGroup>
-	<Target Name="Clean">
-		<Exec
-			Command="find . %5c( -name obj -o -name bin -o -name test-results %5c) -type d -print0 | xargs -0 rm -rf"
-			WorkingDirectory="$(RootDir)" />
-		<Delete Files="@(ExistingObjectFiles)" />
-	</Target>
-
-	<Target Name="Compile">
-		<MSBuild
-			Projects="$(RootDir)\$(Solution)"
-			Targets="Build"
-			Properties="Configuration=$(Configuration);Platform=$(Platform)" />
-	</Target>
-
-	<Target Name="Test" DependsOnTargets="Build">
-		<CreateItem Include="$(RootDir)/output/$(Configuration)/*.Tests.dll">
-			<Output ItemName="TestAssemblies" TaskParameter="Include" />
-		</CreateItem>
-		<NUnitTeamCity
-			Assemblies="@(TestAssemblies)"
-			ExcludeCategory="SkipOnTeamCity;KnownMonoIssue;ByHand"
-			NUnitVersion="NUnit-2.5.5" />
-	</Target>
-
-	<!-- Source Package -->
-	<ItemGroup>
-		<ExistingPackageFiles Include="$(OutputDir)/$(ApplicationNameLC)*.tar.gz" />
-		<ExistingPackageFiles Include="$(OutputDir)/$(ApplicationNameLC)-*" />
-		<ExistingPackageBuildFiles Include="$(OutputDir)/Package/**/*" />
-		<ExistingPackageBuildFiles Include="$(OutputDir)/Package/**" />
-	</ItemGroup>
-	<Target Name="PackageClean">
-		<Delete Files="@(ExistingPackageFiles)" />
-		<Delete Files="@(ExistingPackageBuildFiles)" />
-	</Target>
-	<ItemGroup>
-		<Source Include="$(RootDir)/**/*" Exclude="$(RootDir)/output/**/*;$(RootDir)/.hg/**/*;$(RootDir)/.git/**/*;$(RootDir)/lib/Debug/**/*;$(RootDir)/lib/Release/**/*;$(RootDir)/lib/*Configuration*/**/*" />
-	</ItemGroup>
-	<Target Name="SourcePackage" DependsOnTargets="Clean;PackageClean;SetAssemblyVersion">
-		<CreateProperty Value="$(OutputDir)/$(ApplicationNameLC)-$(Version).tar.gz">
-			<Output TaskParameter="Value" PropertyName="SourcePackageFileName" />
-		</CreateProperty>
-		<CreateProperty Value="$(OutputDir)/$(ApplicationNameLC)-$(Version)">
-			<Output TaskParameter="Value" PropertyName="TarBaseDir" />
-		</CreateProperty>
-		<Message Text="Archive source to '$(SourcePackageFileName)'" />
-		<Archive
-			Command="Tar"
-			InputFilePaths="@(Source)"
-			OutputFileName="$(SourcePackageFileName)"
-			BasePath="$(RootDir)"
-			WorkingDir="$(RootDir)"
-		/>
-		<MakeDir Directories="$(TarBaseDir)" />
-		<Exec
-			Command="tar -xzf $(SourcePackageFileName)"
-			WorkingDirectory="$(TarBaseDir)"
-		/>
-		<Exec
-			Command="tar -czf $(SourcePackageFileName) $(ApplicationNameLC)-$(Version)"
-			WorkingDirectory="$(OutputDir)"
-		/>
-	</Target>
-
-=======
 	<!-- HACK: in order to be able to build we need nuget packages installed. This got
 		introduced in Palaso.proj. However, the TC builds still call this file, so we import
 		the new build file to keep the TC builds from failing.
 		Once the TC builds got changed we should remove this file. -->
 	<Import Project="Palaso.proj"/>
->>>>>>> 48561f29
 </Project>