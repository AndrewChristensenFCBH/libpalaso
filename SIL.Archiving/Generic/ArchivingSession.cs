--- conflicted
+++ resolved
@@ -9,18 +9,6 @@
 		ArchivingActorCollection Actors { get; set; }
 
 		/// <summary>The files to include in this session</summary>
-<<<<<<< HEAD
-		public List<IArchivingFile> Files;
-
-		/// <summary>Default constructor</summary>
-		public ArchivingSession()
-		{
-			Actors = new ArchivingActorCollection();
-			Files = new List<IArchivingFile>();
-			Location = new ArchivingLocation();
-		}
-=======
 		List<IArchivingFile> Files { get; set; }
->>>>>>> d6533bb6
 	}
 }