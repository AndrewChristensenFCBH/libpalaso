--- conflicted
+++ resolved
@@ -65,13 +65,7 @@
 			return true;
 		}
 
-<<<<<<< HEAD
-		/// <summary></summary>
-		/// <returns></returns>
-		public string GetImdiFileContents()
-=======
 		public void AddDescription(LanguageString description)
->>>>>>> d6533bb6
 		{
 			BaseMajorObject.AddDescription(description);
 		}
